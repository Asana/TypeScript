// @ts-check
const path = require("path");
const fs = require("fs");
const gulp = require("./gulp");
const gulpif = require("gulp-if");
const log = require("fancy-log"); // was `require("gulp-util").log (see https://github.com/gulpjs/gulp-util)
const chalk = require("./chalk");
const sourcemaps = require("gulp-sourcemaps");
const merge2 = require("merge2");
const tsc = require("gulp-typescript");
const tsc_oop = require("./gulp-typescript-oop");
const upToDate = require("./upToDate");
const ts = require("../../lib/typescript");
const del = require("del");
const needsUpdate = require("./needsUpdate");
const mkdirp = require("./mkdirp");
const prettyTime = require("pretty-hrtime");
const { reportDiagnostics } = require("./diagnostics");
<<<<<<< HEAD
const { CountdownEvent, Pulsar } = require("prex");

const workStartedEvent = new Pulsar();
=======
const { CountdownEvent, ManualResetEvent } = require("prex");

const workStartedEvent = new ManualResetEvent();
>>>>>>> 838110a4
const countdown = new CountdownEvent(0);

class CompilationGulp extends gulp.Gulp {
    /**
     * @param {boolean} [verbose]
     */
    fork(verbose) {
        const child = new ForkedGulp(this.tasks);
        child.on("task_start", e => {
            if (countdown.remainingCount === 0) {
                countdown.reset(1);
<<<<<<< HEAD
                workStartedEvent.pulseAll();
=======
                workStartedEvent.set();
                workStartedEvent.reset();
>>>>>>> 838110a4
            }
            else {
                countdown.add();
            }
            if (verbose) {
                log('Starting', `'${chalk.cyan(e.task)}' ${chalk.gray(`(${countdown.remainingCount} remaining)`)}...`);
            }
        });
        child.on("task_stop", e => {
            countdown.signal();
            if (verbose) {
                log('Finished', `'${chalk.cyan(e.task)}' after ${chalk.magenta(prettyTime(/** @type {*}*/(e).hrDuration))} ${chalk.gray(`(${countdown.remainingCount} remaining)`)}`);
            }
        });
        child.on("task_err", e => {
            countdown.signal();
            if (verbose) {
                log(`'${chalk.cyan(e.task)}' ${chalk.red("errored after")} ${chalk.magenta(prettyTime(/** @type {*}*/(e).hrDuration))} ${chalk.gray(`(${countdown.remainingCount} remaining)`)}`);
                log(e.err ? e.err.stack : e.message);
            }
        });
        return child;
    }

    // @ts-ignore
    start() {
        throw new Error("Not supported, use fork.");
    }
}

class ForkedGulp extends gulp.Gulp {
    /**
     * @param {gulp.Gulp["tasks"]} tasks
     */
    constructor(tasks) {
        super();
        this.tasks = tasks;
    }

    // Do not reset tasks
    _resetAllTasks() {}
    _resetSpecificTasks() {}
    _resetTask() {}
}

// internal `Gulp` instance for compilation artifacts.
const compilationGulp = new CompilationGulp();

/** @type {Map<ResolvedProjectSpec, ProjectGraph>} */
const projectGraphCache = new Map();

/** @type {Map<string, { typescript: string, alias: string, paths: ResolvedPathOptions }>} */
const typescriptAliasMap = new Map();

/**
 * Defines a gulp orchestration for a TypeScript project, returning a callback that can be used to trigger compilation.
 * @param {string} projectSpec The path to a tsconfig.json file or its containing directory.
 * @param {CompileOptions} [options] Project compilation options.
 * @returns {() => Promise<void>}
 */
function createCompiler(projectSpec, options) {
    const resolvedOptions = resolveCompileOptions(options);
    const resolvedProjectSpec = resolveProjectSpec(projectSpec, resolvedOptions.paths, /*referrer*/ undefined);
    const projectGraph = getOrCreateProjectGraph(resolvedProjectSpec, resolvedOptions.paths);
    projectGraph.isRoot = true;
    const taskName = compileTaskName(ensureCompileTask(projectGraph, resolvedOptions), resolvedOptions.typescript);
    return () => new Promise((resolve, reject) => compilationGulp
        .fork(resolvedOptions.verbose)
        .start(taskName, err => err ? reject(err) : resolve()));
}
exports.createCompiler = createCompiler;

/**
 * Defines and executes a gulp orchestration for a TypeScript project.
 * @param {string} projectSpec The path to a tsconfig.json file or its containing directory.
 * @param {CompileOptions} [options] Project compilation options.
 * @returns {Promise<void>}
 *
 * @typedef CompileOptions
 * @property {string} [cwd] The path to use for the current working directory. Defaults to `process.cwd()`.
 * @property {string} [base] The path to use as the base for relative paths. Defaults to `cwd`.
 * @property {string} [typescript] A module specifier or path (relative to gulpfile.js) to the version of TypeScript to use.
 * @property {Hook} [js] Pipeline hook for .js file outputs.
 * @property {Hook} [dts] Pipeline hook for .d.ts file outputs.
 * @property {boolean} [verbose] Indicates whether verbose logging is enabled.
 * @property {boolean} [force] Force recompilation (no up-to-date check).
 * @property {boolean} [inProcess] Indicates whether to run gulp-typescript in-process or out-of-process (default).
 *
 * @typedef {(stream: NodeJS.ReadableStream) => NodeJS.ReadWriteStream} Hook
 */
function compile(projectSpec, options) {
    const compiler = createCompiler(projectSpec, options);
    return compiler();
}
exports.compile = compile;

/**
 * Defines a gulp orchestration to clean the outputs of a TypeScript project, returning a callback that can be used to trigger compilation.
 * @param {string} projectSpec The path to a tsconfig.json file or its containing directory.
 * @param {PathOptions} [options] Project clean options.
 */
function createCleaner(projectSpec, options) {
    const paths = resolvePathOptions(options);
    const resolvedProjectSpec = resolveProjectSpec(projectSpec, paths, /*referrer*/ undefined);
    const projectGraph = getOrCreateProjectGraph(resolvedProjectSpec, paths);
    projectGraph.isRoot = true;
    const taskName = cleanTaskName(ensureCleanTask(projectGraph));
    return () => new Promise((resolve, reject) => compilationGulp
        .fork()
        .start(taskName, err => err ? reject(err) : resolve()));
}
exports.createCleaner = createCleaner;

/**
 * Defines and executes a gulp orchestration to clean the outputs of a TypeScript project.
 * @param {string} projectSpec The path to a tsconfig.json file or its containing directory.
 * @param {PathOptions} [options] Project clean options.
 */
function clean(projectSpec, options) {
    const cleaner = createCleaner(projectSpec, options);
    return cleaner();
}
exports.clean = clean;

/**
 * Defines a watcher to execute a gulp orchestration to recompile a TypeScript project.
 * @param {string} projectSpec
 * @param {WatchCallback | string[] | CompileOptions} [options]
 * @param {WatchCallback | string[]} [tasks]
 * @param {WatchCallback} [callback]
 */
function watch(projectSpec, options, tasks, callback) {
    if (typeof tasks === "function") callback = tasks, tasks = /**@type {string[] | undefined}*/(undefined);
    if (typeof options === "function") callback = options, tasks = /**@type {string[] | undefined}*/(undefined), options = /**@type {CompileOptions | undefined}*/(undefined);
    if (Array.isArray(options)) tasks = options, options = /**@type {CompileOptions | undefined}*/(undefined);
    const resolvedOptions = resolveCompileOptions(options);
    resolvedOptions.watch = true;
    const resolvedProjectSpec = resolveProjectSpec(projectSpec, resolvedOptions.paths, /*referrer*/ undefined);
    const projectGraph = getOrCreateProjectGraph(resolvedProjectSpec, resolvedOptions.paths);
    projectGraph.isRoot = true;
    ensureWatcher(projectGraph, resolvedOptions, tasks, callback);
}
exports.watch = watch;

/**
 * Adds a named alias for a TypeScript language service path
 * @param {string} alias An alias for a TypeScript version.
 * @param {string} typescript An alias or module specifier for a TypeScript version.
 * @param {PathOptions} [options] Options used to resolve the path to `typescript`.
 */
function addTypeScript(alias, typescript, options) {
    const paths = resolvePathOptions(options);
    typescriptAliasMap.set(alias, { typescript, alias, paths });
}
exports.addTypeScript = addTypeScript;

/**
 * Flattens a project with project references into a single project.
 * @param {string} projectSpec The path to a tsconfig.json file or its containing directory.
 * @param {string} flattenedProjectSpec The output path for the flattened tsconfig.json file.
 * @param {FlattenOptions} [options] Options used to flatten a project hierarchy.
 *
 * @typedef FlattenOptions
 * @property {string} [cwd] The path to use for the current working directory. Defaults to `process.cwd()`.
 * @property {CompilerOptions} [compilerOptions] Compiler option overrides.
 * @property {boolean} [force] Forces creation of the output project.
 * @property {string[]} [exclude] Files to exclude (relative to `cwd`)
 */
function flatten(projectSpec, flattenedProjectSpec, options = {}) {
    const paths = resolvePathOptions(options);
    const files = [];
    const resolvedOutputSpec = path.resolve(paths.cwd, flattenedProjectSpec);
    const resolvedOutputDirectory = path.dirname(resolvedOutputSpec);
    const resolvedProjectSpec = resolveProjectSpec(projectSpec, paths, /*referrer*/ undefined);
    const projectGraph = getOrCreateProjectGraph(resolvedProjectSpec, paths);
    const skipProjects = /**@type {Set<ProjectGraph>}*/(new Set());
    const skipFiles = new Set(options && options.exclude && options.exclude.map(file => path.resolve(paths.cwd, file)));
    recur(projectGraph);

    if (options.force || needsUpdate(files, resolvedOutputSpec)) {
        const config = {
            extends: normalizeSlashes(path.relative(resolvedOutputDirectory, resolvedProjectSpec)),
            compilerOptions: options.compilerOptions || {},
            files: files.map(file => normalizeSlashes(path.relative(resolvedOutputDirectory, file)))
        };
        mkdirp.sync(resolvedOutputDirectory);
        fs.writeFileSync(resolvedOutputSpec, JSON.stringify(config, undefined, 2), "utf8");
    }

    /**
     * @param {ProjectGraph} projectGraph
     */
    function recur(projectGraph) {
        if (skipProjects.has(projectGraph)) return;
        skipProjects.add(projectGraph);
        for (const ref of projectGraph.references) {
            recur(ref.target);
        }
        for (let file of projectGraph.project.fileNames) {
            file = path.resolve(projectGraph.projectDirectory, file);
            if (skipFiles.has(file)) continue;
            skipFiles.add(file);
            files.push(file);
        }
    }
}
exports.flatten = flatten;

/**
 * Returns a Promise that resolves when all pending build tasks have completed
 * @param {import("prex").CancellationToken} [token]
 */
function waitForWorkToComplete(token) {
    return countdown.wait(token);
}
exports.waitForWorkToComplete = waitForWorkToComplete;

/**
 * Returns a Promise that resolves when all pending build tasks have completed
 * @param {import("prex").CancellationToken} [token]
 */
function waitForWorkToStart(token) {
    return workStartedEvent.wait(token);
}
exports.waitForWorkToStart = waitForWorkToStart;

function getRemainingWork() {
    return countdown.remainingCount > 0;
}
exports.hasRemainingWork = getRemainingWork;

/**
 * Resolve a TypeScript specifier into a fully-qualified module specifier and any requisite dependencies.
 * @param {string} typescript An unresolved module specifier to a TypeScript version.
 * @param {ResolvedPathOptions} paths Paths used to resolve `typescript`.
 * @returns {ResolvedTypeScript}
 *
 * @typedef {string & {_isResolvedTypeScript: never}} ResolvedTypeScriptSpec
 *
 * @typedef ResolvedTypeScript
 * @property {ResolvedTypeScriptSpec} typescript
 * @property {string} [alias]
 */
function resolveTypeScript(typescript = "default", paths) {
    let alias;
    while (typescriptAliasMap.has(typescript)) {
        ({ typescript, alias, paths } = typescriptAliasMap.get(typescript));
    }

    if (typescript === "default") {
        typescript = require.resolve("../../lib/typescript");
    }
    else if (isPath(typescript)) {
        typescript = path.resolve(paths.cwd, typescript);
    }

    return { typescript: /**@type {ResolvedTypeScriptSpec}*/(normalizeSlashes(typescript)), alias };
}

/**
 * Gets a suffix to append to Gulp task names that vary by TypeScript version.
 * @param {ResolvedTypeScript} typescript A resolved module specifier to a TypeScript version.
 * @param {ResolvedPathOptions} paths Paths used to resolve a relative reference to `typescript`.
 */
function getTaskNameSuffix(typescript, paths) {
    return typescript.typescript === resolveTypeScript("default", paths).typescript ? "" :
        typescript.alias ? `@${typescript.alias}` :
        isPath(typescript.typescript) ? `@${normalizeSlashes(path.relative(paths.base, typescript.typescript))}` :
        `@${typescript}`;
}

/** @type {ResolvedPathOptions} */
const defaultPaths = (() => {
    const cwd = /**@type {AbsolutePath}*/(normalizeSlashes(process.cwd()));
    return { cwd, base: cwd };
})();

/**
 * @param {PathOptions | undefined} options Path options to resolve and normalize.
 * @returns {ResolvedPathOptions}
 *
 * @typedef PathOptions
 * @property {string} [cwd] The path to use for the current working directory. Defaults to `process.cwd()`.
 * @property {string} [base] The path to use as the base for relative paths. Defaults to `cwd`.
 *
 * @typedef ResolvedPathOptions
 * @property {AbsolutePath} cwd The path to use for the current working directory. Defaults to `process.cwd()`.
 * @property {AbsolutePath} base The path to use as the base for relative paths. Defaults to `cwd`.
 */
function resolvePathOptions(options) {
    const cwd = options && options.cwd ? resolvePath(defaultPaths.cwd, options.cwd) : defaultPaths.cwd;
    const base = options && options.base ? resolvePath(cwd, options.base) : cwd;
    return cwd === defaultPaths.cwd && base === defaultPaths.base ? defaultPaths : { cwd, base };
}

/**
 * @param {CompileOptions} [options]
 * @returns {ResolvedCompileOptions}
 *
 * @typedef ResolvedCompileOptions
 * @property {ResolvedPathOptions} paths
 * @property {ResolvedTypeScript} typescript A resolved reference to a TypeScript implementation.
 * @property {Hook} [js] Pipeline hook for .js file outputs.
 * @property {Hook} [dts] Pipeline hook for .d.ts file outputs.
 * @property {boolean} [verbose] Indicates whether verbose logging is enabled.
 * @property {boolean} [force] Force recompilation (no up-to-date check).
 * @property {boolean} [inProcess] Indicates whether to run gulp-typescript in-process or out-of-process (default).
 * @property {boolean} [watch] Indicates the project was created in watch mode
 */
function resolveCompileOptions(options = {}) {
    const paths = resolvePathOptions(options);
    const typescript = resolveTypeScript(options.typescript, paths);
    return {
        paths,
        typescript,
        js: options.js,
        dts: options.dts,
        verbose: options.verbose || false,
        force: options.force || false,
        inProcess: options.inProcess || false
    };
}

/**
 * @param {ResolvedCompileOptions} left
 * @param {ResolvedCompileOptions} right
 * @returns {ResolvedCompileOptions}
 */
function mergeCompileOptions(left, right) {
    if (left.typescript.typescript !== right.typescript.typescript) throw new Error("Cannot merge project options targeting different TypeScript packages");
    if (tryReuseCompileOptions(left, right)) return left;
    return {
        paths: left.paths,
        typescript: left.typescript,
        js: right.js || left.js,
        dts: right.dts || left.dts,
        verbose: right.verbose || left.verbose,
        force: right.force || left.force,
        inProcess: right.inProcess || left.inProcess,
        watch: right.watch || left.watch
    };
}

/**
 * @param {ResolvedCompileOptions} left
 * @param {ResolvedCompileOptions} right
 */
function tryReuseCompileOptions(left, right) {
    return left === right
        || left.js === (right.js || left.js)
        && left.dts === (right.dts || left.dts)
        && !left.verbose === !(right.verbose || left.verbose)
        && !left.force === !(right.force || left.force)
        && !left.inProcess === !(right.inProcess || left.inProcess);
}

/**
 * @param {ResolvedProjectSpec} projectSpec
 * @param {ResolvedPathOptions} paths
 * @returns {UnqualifiedProjectName}
 *
 * @typedef {string & {_isUnqualifiedProjectName:never}} UnqualifiedProjectName
 */
function getUnqualifiedProjectName(projectSpec, paths) {
    let projectName = path.relative(paths.base, projectSpec);
    if (path.basename(projectName) === "tsconfig.json") projectName = path.dirname(projectName);
    return /**@type {UnqualifiedProjectName}*/(normalizeSlashes(projectName));
}

/**
 * @param {UnqualifiedProjectName} projectName
 * @param {ResolvedPathOptions} paths
 * @param {ResolvedTypeScript} typescript
 * @returns {QualifiedProjectName}
 *
 * @typedef {string & {_isQualifiedProjectName:never}} QualifiedProjectName
 */
function getQualifiedProjectName(projectName, paths, typescript) {
    return /**@type {QualifiedProjectName}*/(projectName + getTaskNameSuffix(typescript, paths));
}

/**
 * @typedef {import("../../lib/typescript").ParseConfigFileHost} ParseConfigFileHost
 * @type {ParseConfigFileHost}
 */
const parseConfigFileHost = {
    useCaseSensitiveFileNames: ts.sys.useCaseSensitiveFileNames,
    fileExists: fileName => ts.sys.fileExists(fileName),
    readFile: fileName => ts.sys.readFile(fileName),
    getCurrentDirectory: () => process.cwd(),
    readDirectory: (rootDir, extensions, exclude, include, depth) => ts.sys.readDirectory(rootDir, extensions, exclude, include, depth),
    onUnRecoverableConfigFileDiagnostic: diagnostic => reportDiagnostics([diagnostic])
};

/**
 * @param {AbsolutePath} [cwd]
 * @returns {ParseConfigFileHost}
 */
function getParseConfigFileHost(cwd) {
    if (!cwd || cwd === defaultPaths.cwd) return parseConfigFileHost;
    return {
        useCaseSensitiveFileNames: parseConfigFileHost.useCaseSensitiveFileNames,
        fileExists: parseConfigFileHost.fileExists,
        readFile: parseConfigFileHost.readFile,
        getCurrentDirectory: () => cwd,
        readDirectory: parseConfigFileHost.readDirectory,
        onUnRecoverableConfigFileDiagnostic: diagnostic => reportDiagnostics([diagnostic], { cwd })
    };
}

/**
 * @param {ResolvedProjectSpec} projectSpec
 * @param {ResolvedPathOptions} paths
 * @returns {ProjectGraph}
 *
 * @typedef ProjectGraph
 * @property {ResolvedPathOptions} paths
 * @property {ResolvedProjectSpec} projectSpec The fully qualified path to the tsconfig.json of the project
 * @property {UnqualifiedProjectName} projectName The relative project name, excluding any TypeScript suffix.
 * @property {AbsolutePath} projectDirectory The fully qualified path to the project directory.
 * @property {ParsedCommandLine} project The parsed tsconfig.json file.
 * @property {ProjectGraphReference[]} references An array of project references.
 * @property {Set<ProjectGraph>} referrers An array of referring projects.
 * @property {Set<AbsolutePath>} inputs A set of compilation inputs.
 * @property {Set<AbsolutePath>} outputs A set of compilation outputs.
 * @property {Map<ResolvedTypeScriptSpec, ProjectGraphConfiguration>} configurations TypeScript-specific configurations for the project.
 * @property {boolean} cleanTaskCreated A value indicating whether a `clean:` task has been created for this project (not dependent on TypeScript version).
 * @property {boolean} watcherCreated A value indicating whether a watcher has been created for this project.
 * @property {boolean} isRoot The project graph is a root project reference.
 * @property {Set<Watcher>} [allWatchers] Tasks to execute when the compilation has completed after being triggered by a watcher.
 *
 * @typedef ProjectGraphReference
 * @property {ProjectGraph} source The referring project.
 * @property {ProjectGraph} target The referenced project.
 */
function getOrCreateProjectGraph(projectSpec, paths) {
    let projectGraph = projectGraphCache.get(projectSpec);
    if (!projectGraph) {
        const project = parseProject(projectSpec, paths);
        const projectDirectory = parentDirectory(projectSpec);
        projectGraph = {
            paths,
            projectSpec,
            projectName: getUnqualifiedProjectName(projectSpec, paths),
            projectDirectory,
            project,
            references: [],
            referrers: new Set(),
            inputs: new Set(project.fileNames.map(file => resolvePath(projectDirectory, file))),
            outputs: new Set(ts.getAllProjectOutputs(project).map(file => resolvePath(projectDirectory, file))),
            configurations: new Map(),
            cleanTaskCreated: false,
            watcherCreated: false,
            isRoot: false
        };
        projectGraphCache.set(projectSpec, projectGraph);
        if (project.projectReferences) {
            for (const projectReference of project.projectReferences) {
                const resolvedProjectSpec = resolveProjectSpec(projectReference.path, paths, projectGraph);
                const referencedProject = getOrCreateProjectGraph(resolvedProjectSpec, paths);
                const reference = { source: projectGraph, target: referencedProject };
                projectGraph.references.push(reference);
                referencedProject.referrers.add(projectGraph);
            }
        }
    }
    return projectGraph;
}

/**
 * @param {ResolvedPathOptions} paths
 */
function createParseProject(paths) {
    /**
     * @param {string} configFilePath
     */
    function getProject(configFilePath) {
        const projectSpec = resolveProjectSpec(configFilePath, paths, /*referrer*/ undefined);
        const projectGraph = getOrCreateProjectGraph(projectSpec, defaultPaths);
        return projectGraph && projectGraph.project;
    }
    return getProject;
}

/**
 * @param {ProjectGraph} projectGraph
 * @param {ParsedCommandLine} parsedProject
 */
function updateProjectGraph(projectGraph, parsedProject) {
    projectGraph.project = parsedProject;
    projectGraph.inputs = new Set(projectGraph.project.fileNames.map(file => resolvePath(projectGraph.projectDirectory, file)));
    projectGraph.outputs = new Set(ts.getAllProjectOutputs(projectGraph.project).map(file => resolvePath(projectGraph.projectDirectory, file)));

    // Update project references.
    const oldReferences = new Set(projectGraph.references.map(ref => ref.target));
    projectGraph.references = [];
    if (projectGraph.project.projectReferences) {
        for (const projectReference of projectGraph.project.projectReferences) {
            const resolvedProjectSpec = resolveProjectSpec(projectReference.path, projectGraph.paths, projectGraph);
            const referencedProject = getOrCreateProjectGraph(resolvedProjectSpec, projectGraph.paths);
            const reference = { source: projectGraph, target: referencedProject };
            projectGraph.references.push(reference);
            referencedProject.referrers.add(projectGraph);
            oldReferences.delete(referencedProject);
        }
    }

    // Remove project references that have been removed from the project
    for (const referencedProject of oldReferences) {
        referencedProject.referrers.delete(projectGraph);
        // If there are no more references to this project and the project was not directly requested,
        // remove it from the cache.
        if (referencedProject.referrers.size === 0 && !referencedProject.isRoot) {
            projectGraphCache.delete(referencedProject.projectSpec);
        }
    }
}

/**
 * @param {ResolvedProjectSpec} projectSpec
 * @param {ResolvedPathOptions} paths
 */
function parseProject(projectSpec, paths) {
    return ts.getParsedCommandLineOfConfigFile(projectSpec, {}, getParseConfigFileHost(paths.cwd));
}

/**
 * @param {ProjectGraph} projectGraph
 * @param {ResolvedCompileOptions} resolvedOptions
 * @returns {ProjectGraphConfiguration}
 *
 * @typedef ProjectGraphConfiguration
 * @property {QualifiedProjectName} projectName
 * @property {ResolvedCompileOptions} resolvedOptions
 * @property {boolean} compileTaskCreated A value indicating whether a `compile:` task has been created for this project.
 * @property {Set<Watcher>} [watchers] Tasks to execute when the compilation has completed after being triggered by a watcher.
 */
function getOrCreateProjectGraphConfiguration(projectGraph, resolvedOptions) {
    let projectGraphConfig = projectGraph.configurations.get(resolvedOptions.typescript.typescript);
    if (!projectGraphConfig) {
        projectGraphConfig = {
            projectName: getQualifiedProjectName(projectGraph.projectName, resolvedOptions.paths, resolvedOptions.typescript),
            resolvedOptions,
            compileTaskCreated: false
        };
        projectGraph.configurations.set(resolvedOptions.typescript.typescript, projectGraphConfig);
    }
    return projectGraphConfig;
}

/**
 * Resolves a series of path steps as a normalized, canonical, and absolute path.
 * @param {AbsolutePath} basePath
 * @param {...string} paths
 * @returns {AbsolutePath}
 *
 * @typedef {string & {_isResolvedPath:never}} AbsolutePath
 */
function resolvePath(basePath, ...paths) {
    return /**@type {AbsolutePath}*/(normalizeSlashes(path.resolve(basePath, ...paths)));
}

/**
 * @param {AbsolutePath} from
 * @param {AbsolutePath} to
 * @returns {Path}
 *
 * @typedef {string & {_isRelativePath:never}} RelativePath
 * @typedef {RelativePath | AbsolutePath} Path
 */
function relativePath(from, to) {
    let relativePath = normalizeSlashes(path.relative(from, to));
    if (!relativePath) relativePath = ".";
    if (path.isAbsolute(relativePath)) return /**@type {AbsolutePath}*/(relativePath);
    if (relativePath.charAt(0) !== ".") relativePath = "./" + relativePath;
    return /**@type {RelativePath}*/(relativePath);
}

/**
 * @param {AbsolutePath} file
 * @returns {AbsolutePath}
 */
function parentDirectory(file) {
    const dirname = path.dirname(file);
    if (!dirname || dirname === file) return file;
    return /**@type {AbsolutePath}*/(normalizeSlashes(dirname));
}

/**
 * @param {string} projectSpec
 * @param {ResolvedPathOptions} paths
 * @param {ProjectGraph | undefined} referrer
 * @returns {ResolvedProjectSpec}
 *
 * @typedef {AbsolutePath & {_isResolvedProjectSpec: never}} ResolvedProjectSpec
 */
function resolveProjectSpec(projectSpec, paths, referrer) {
    let projectPath = resolvePath(paths.cwd, referrer && referrer.projectDirectory || "", projectSpec);
    if (!ts.sys.fileExists(projectPath)) projectPath = resolvePath(paths.cwd, projectPath, "tsconfig.json");
    return /**@type {ResolvedProjectSpec}*/(normalizeSlashes(projectPath));
}

/**
 * @param {ProjectGraph} projectGraph
 * @param {ResolvedPathOptions} paths
 */
function resolveDestPath(projectGraph, paths) {
    /** @type {AbsolutePath} */
    let destPath = projectGraph.projectDirectory;
    if (projectGraph.project.options.outDir) {
        destPath = resolvePath(paths.cwd, destPath, projectGraph.project.options.outDir);
    }
    else if (projectGraph.project.options.outFile || projectGraph.project.options.out) {
        destPath = parentDirectory(resolvePath(paths.cwd, destPath, projectGraph.project.options.outFile || projectGraph.project.options.out));
    }
    return relativePath(paths.base, destPath);
}

/**
 * @param {ProjectGraph} projectGraph
 * @param {ResolvedCompileOptions} options
 */
function ensureCompileTask(projectGraph, options) {
    const projectGraphConfig = getOrCreateProjectGraphConfiguration(projectGraph, options);
    projectGraphConfig.resolvedOptions = mergeCompileOptions(projectGraphConfig.resolvedOptions, options);
    const hasCompileTask = projectGraphConfig.compileTaskCreated;
    projectGraphConfig.compileTaskCreated = true;
    const deps = makeProjectReferenceCompileTasks(projectGraph, projectGraphConfig.resolvedOptions.typescript, projectGraphConfig.resolvedOptions.paths, projectGraphConfig.resolvedOptions.watch);
    if (!hasCompileTask) {
        compilationGulp.task(compileTaskName(projectGraph, projectGraphConfig.resolvedOptions.typescript), deps, () => {
            const destPath = resolveDestPath(projectGraph, projectGraphConfig.resolvedOptions.paths);
            const { sourceMap, inlineSourceMap, inlineSources = false, sourceRoot, declarationMap } = projectGraph.project.options;
            const configFilePath = projectGraph.project.options.configFilePath;
            const sourceMapPath = inlineSourceMap ? undefined : ".";
            const sourceMapOptions = { includeContent: inlineSources, sourceRoot, destPath };
            const project = projectGraphConfig.resolvedOptions.inProcess
                ? tsc.createProject(configFilePath, { typescript: require(projectGraphConfig.resolvedOptions.typescript.typescript) })
                : tsc_oop.createProject(configFilePath, {}, { typescript: projectGraphConfig.resolvedOptions.typescript.typescript });
            const stream = project.src()
                .pipe(gulpif(!projectGraphConfig.resolvedOptions.force, upToDate(projectGraph.project, { verbose: projectGraphConfig.resolvedOptions.verbose, parseProject: createParseProject(projectGraphConfig.resolvedOptions.paths) })))
                .pipe(gulpif(sourceMap || inlineSourceMap, sourcemaps.init()))
                .pipe(project());
            if (projectGraphConfig.resolvedOptions.watch) {
                stream.on("error", error => {
                    if (error.message === "TypeScript: Compilation failed") {
                        stream.emit("end");
                        stream.js.emit("end");
                        stream.dts.emit("end");
                    }
                });
            }
            const js = (projectGraphConfig.resolvedOptions.js ? projectGraphConfig.resolvedOptions.js(stream.js) : stream.js)
                .pipe(gulpif(sourceMap || inlineSourceMap, sourcemaps.write(sourceMapPath, sourceMapOptions)));
            const dts = (projectGraphConfig.resolvedOptions.dts ? projectGraphConfig.resolvedOptions.dts(stream.dts) : stream.dts)
                .pipe(gulpif(declarationMap, sourcemaps.write(sourceMapPath, sourceMapOptions)));
            return merge2([js, dts])
                .pipe(gulp.dest(destPath));
        });
    }
    return projectGraph;
}

/**
 * @param {ProjectGraph} projectGraph
 * @param {ResolvedTypeScript} typescript
 * @param {ResolvedPathOptions} paths
 * @param {boolean} watch
 */
function makeProjectReferenceCompileTasks(projectGraph, typescript, paths, watch) {
    return projectGraph.references.map(({target}) => compileTaskName(ensureCompileTask(target, { paths, typescript, watch }), typescript));
}

/**
 * @param {ProjectGraph} projectGraph
 */
function ensureCleanTask(projectGraph) {
    if (!projectGraph.cleanTaskCreated) {
        const deps = makeProjectReferenceCleanTasks(projectGraph);
        compilationGulp.task(cleanTaskName(projectGraph), deps, () => {
            let outputs = ts.getAllProjectOutputs(projectGraph.project);
            if (!projectGraph.project.options.inlineSourceMap) {
                if (projectGraph.project.options.sourceMap) {
                    outputs = outputs.concat(outputs.filter(file => /\.jsx?$/.test(file)).map(file => file + ".map"));
                }
                if (projectGraph.project.options.declarationMap) {
                    outputs = outputs.concat(outputs.filter(file => /\.d.ts$/.test(file)).map(file => file + ".map"));
                }
            }
            return del(outputs);
        });
        projectGraph.cleanTaskCreated = true;
    }
    return projectGraph;
}

/**
 * @param {ProjectGraph} projectGraph
 */
function makeProjectReferenceCleanTasks(projectGraph) {
    return projectGraph.references.map(({target}) => cleanTaskName(ensureCleanTask(target)));
}

/**
 * @param {ProjectGraph} projectGraph
 * @param {ResolvedCompileOptions} options
 * @param {string[]} [tasks]
 * @param {(err?: any) => void} [callback]
 *
 * @typedef Watcher
 * @property {string[]} [tasks]
 * @property {(err?: any) => void} [callback]
 *
 * @typedef WatcherRegistration
 * @property {() => void} end
 */
function ensureWatcher(projectGraph, options, tasks, callback) {
    ensureCompileTask(projectGraph, options);
    if (!projectGraph.watcherCreated) {
        projectGraph.watcherCreated = true;
        makeProjectReferenceWatchers(projectGraph, options.typescript, options.paths);
        createWatcher(projectGraph, options, () => {
            for (const config of projectGraph.configurations.values()) {
                const taskName = compileTaskName(projectGraph, config.resolvedOptions.typescript);
                const task = compilationGulp.tasks[taskName];
                if (!task) continue;
                possiblyTriggerRecompilation(config, task);
            }
        });
    }
    if ((tasks && tasks.length) || callback) {
        const projectGraphConfig = getOrCreateProjectGraphConfiguration(projectGraph, options);
        if (!projectGraphConfig.watchers) projectGraphConfig.watchers = new Set();
        if (!projectGraph.allWatchers) projectGraph.allWatchers = new Set();

        /** @type {Watcher} */
        const watcher = { tasks, callback };
        projectGraphConfig.watchers.add(watcher);
        projectGraph.allWatchers.add(watcher);

        /** @type {WatcherRegistration} */
        const registration = {
            end() {
                projectGraphConfig.watchers.delete(watcher);
                projectGraph.allWatchers.delete(watcher);
            }
        };
        return registration;
    }
}

/**
 * @param {ProjectGraphConfiguration} config
 * @param {import("orchestrator").Task} task
 */
function possiblyTriggerRecompilation(config, task) {
    // if any of the task's dependencies are still running, wait until they are complete.
    for (const dep of task.dep) {
        if (compilationGulp.tasks[dep].running) {
            setTimeout(possiblyTriggerRecompilation, 50, config, task);
            return;
        }
    }

    triggerRecompilation(task, config);
}

/**
 * @param {import("orchestrator").Task} task
 * @param {ProjectGraphConfiguration} config
 */
function triggerRecompilation(task, config) {
    compilationGulp._resetTask(task);
    if (config.watchers && config.watchers.size) {
        compilationGulp.fork().start(task.name, () => {
            /** @type {Set<string>} */
            const taskNames = new Set();
            /** @type {((err?: any) => void)[]} */
            const callbacks = [];
            for (const { tasks, callback } of config.watchers) {
                if (tasks) for (const task of tasks) taskNames.add(task);
                if (callback) callbacks.push(callback);
            }
            if (taskNames.size) {
                gulp.start([...taskNames], error => {
                    for (const callback of callbacks) callback(error);
                });
            }
            else {
                for (const callback of callbacks) callback();
            }
        });
    }
    else {
        compilationGulp.fork(/*verbose*/ true).start(task.name);
    }
}

/**
 * @param {ProjectGraph} projectGraph
 * @param {ResolvedTypeScript} typescript
 * @param {ResolvedPathOptions} paths
 */
function makeProjectReferenceWatchers(projectGraph, typescript, paths) {
    for (const { target } of projectGraph.references) {
        ensureWatcher(target, { paths, typescript });
    }
}

/**
 * @param {ProjectGraph} projectGraph
 * @param {ResolvedCompileOptions} options
 * @param {() => void} callback
 */
function createWatcher(projectGraph, options, callback) {
    let projectRemoved = false;
    let patterns = collectWatcherPatterns(projectGraph.projectSpec, projectGraph.project, projectGraph);
    let watcher = /**@type {GulpWatcher}*/ (gulp.watch(patterns, { cwd: projectGraph.projectDirectory }, onWatchEvent));

    /**
     * @param {WatchEvent} event
     */
    function onWatchEvent(event) {
        const file = resolvePath(options.paths.cwd, event.path);
        if (file === projectGraph.projectSpec) {
            onProjectWatchEvent(event);
        }
        else {
            onInputOrOutputChanged(file);
        }
    }

    /**
     * @param {WatchEvent} event
     */
    function onProjectWatchEvent(event) {
        if (event.type === "renamed" || event.type === "deleted") {
            onProjectRenamedOrDeleted();
        }
        else {
            onProjectCreatedOrModified();
        }
    }

    function onProjectRenamedOrDeleted() {
        // stop listening for file changes and wait for the project to be created again
        projectRemoved = true;
        watcher.end();
        watcher = /**@type {GulpWatcher}*/ (gulp.watch([projectGraph.projectSpec], onWatchEvent));
    }

    function onProjectCreatedOrModified() {
        const newParsedProject = parseProject(projectGraph.projectSpec, options.paths);
        const newPatterns = collectWatcherPatterns(projectGraph.projectSpec, newParsedProject, projectGraph);
        if (projectRemoved || !sameValues(patterns, newPatterns)) {
            projectRemoved = false;
            watcher.end();
            updateProjectGraph(projectGraph, newParsedProject);
            // Ensure we catch up with any added projects
            for (const config of projectGraph.configurations.values()) {
                if (config.watchers) {
                    makeProjectReferenceWatchers(projectGraph, config.resolvedOptions.typescript, config.resolvedOptions.paths);
                }
            }
            patterns = newPatterns;
            watcher = /**@type {GulpWatcher}*/ (gulp.watch(patterns, onWatchEvent));
        }
        onProjectInvalidated();
    }

    function onProjectInvalidated() {
        callback();
    }

    /**
     * @param {AbsolutePath} file
     */
    function onInputOrOutputChanged(file) {
        if (projectGraph.inputs.has(file) ||
            projectGraph.references.some(ref => ref.target.outputs.has(file))) {
            onProjectInvalidated();
        }
    }
}

/**
 * @param {ResolvedProjectSpec} projectSpec
 * @param {ParsedCommandLine} parsedProject
 * @param {ProjectGraph} projectGraph
 */
function collectWatcherPatterns(projectSpec, parsedProject, projectGraph) {
    const configFileSpecs = parsedProject.configFileSpecs;

    // NOTE: we do not currently handle files from `/// <reference />` tags
    const patterns = /**@type {string[]} */([]);

    // Add the project contents.
    if (configFileSpecs) {
        addIncludeSpecs(patterns, configFileSpecs.validatedIncludeSpecs);
        addExcludeSpecs(patterns, configFileSpecs.validatedExcludeSpecs);
        addIncludeSpecs(patterns, configFileSpecs.filesSpecs);
    }
    else {
        addWildcardDirectories(patterns, parsedProject.wildcardDirectories);
        addIncludeSpecs(patterns, parsedProject.fileNames);
    }

    // Add the project itself.
    addIncludeSpec(patterns, projectSpec);

    // TODO: Add the project base.
    // addExtendsSpec(patterns, project.raw && project.raw.extends);

    // Add project reference outputs.
    addProjectReferences(patterns, parsedProject.projectReferences);

    return patterns;

    /**
     * @param {string[]} patterns
     * @param {string | undefined} includeSpec
     */
    function addIncludeSpec(patterns, includeSpec) {
        if (!includeSpec) return;
        patterns.push(includeSpec);
    }

    /**
     * @param {string[]} patterns
     * @param {ReadonlyArray<string> | undefined} includeSpecs
     */
    function addIncludeSpecs(patterns, includeSpecs) {
        if (!includeSpecs) return;
        for (const includeSpec of includeSpecs) {
            addIncludeSpec(patterns, includeSpec);
        }
    }

    /**
     * @param {string[]} patterns
     * @param {string | undefined} excludeSpec
     */
    function addExcludeSpec(patterns, excludeSpec) {
        if (!excludeSpec) return;
        patterns.push("!" + excludeSpec);
    }

    /**
     * @param {string[]} patterns
     * @param {ReadonlyArray<string> | undefined} excludeSpecs
     */
    function addExcludeSpecs(patterns, excludeSpecs) {
        if (!excludeSpecs) return;
        for (const excludeSpec of excludeSpecs) {
            addExcludeSpec(patterns, excludeSpec);
        }
    }

    /**
     * @param {string[]} patterns
     * @param {ts.MapLike<ts.WatchDirectoryFlags> | undefined} wildcardDirectories
     */
    function addWildcardDirectories(patterns, wildcardDirectories) {
        if (!wildcardDirectories) return;
        for (const dirname of Object.keys(wildcardDirectories)) {
            const flags = wildcardDirectories[dirname];
            patterns.push(path.join(dirname, flags & ts.WatchDirectoryFlags.Recursive ? "**" : "", "*"));
        }
    }

    // TODO: Add the project base
    // /**
    //  * @param {string[]} patterns
    //  * @param {string | undefined} base
    //  */
    // function addExtendsSpec(patterns, base) {
    //     if (!base) return;
    //     addIncludeSpec(patterns, base);
    // }

    /**
     * @param {string[]} patterns
     * @param {ReadonlyArray<ProjectReference>} projectReferences
     */
    function addProjectReferences(patterns, projectReferences) {
        if (!projectReferences) return;
        for (const projectReference of projectReferences) {
            const resolvedProjectSpec = resolveProjectSpec(projectReference.path, projectGraph.paths, projectGraph);
            const referencedProject = getOrCreateProjectGraph(resolvedProjectSpec, projectGraph.paths);
            for (const output of referencedProject.outputs) {
                patterns.push(output);
            }
        }
    }
}

/**
 * @param {ProjectGraph} projectGraph
 * @param {ResolvedTypeScript} typescript
 */
function compileTaskName(projectGraph, typescript) {
    return `compile:${projectGraph.configurations.get(typescript.typescript).projectName}`;
}

/**
 * @param {ProjectGraph} projectGraph
 */
function cleanTaskName(projectGraph) {
    return `clean:${projectGraph.projectName}`;
}

/**
 * @param {string} file
 */
function normalizeSlashes(file) {
    return file.replace(/\\/g, "/");
}

/**
 * Determines whether a module specifier is a path
 * @param {string} moduleSpec
 */
function isPath(moduleSpec) {
    return path.isAbsolute(moduleSpec) || /^\.\.?([\\/]|$)/.test(moduleSpec);
}

/**
 * @template T
 * @param {ReadonlyArray<T>} left
 * @param {ReadonlyArray<T>} right
 */
function sameValues(left, right) {
    if (left === right) return true;
    if (left.length !== right.length) return false;
    for (let i = 0; i < left.length; i++) {
        if (left[i] !== right[i]) return false;
    }
    return true;
}

/**
 * @typedef {import("../../lib/typescript").ParsedCommandLine & { options: CompilerOptions, configFileSpecs?: ConfigFileSpecs }} ParsedCommandLine
 * @typedef {import("../../lib/typescript").CompilerOptions & { configFilePath?: string }} CompilerOptions
 * @typedef {import("../../lib/typescript").ProjectReference} ProjectReference
 * @typedef {import("gulp").WatchEvent} WatchEvent
 * @typedef {import("gulp").WatchCallback} WatchCallback
 * @typedef {NodeJS.EventEmitter & { end(): void, add(files: string | string[], done?: () => void): void, remove(file: string): void }} GulpWatcher
 *
 * @typedef ConfigFileSpecs
 * @property {ReadonlyArray<string> | undefined} filesSpecs
 * @property {ReadonlyArray<ProjectReference> | undefined} referenceSpecs
 * @property {ReadonlyArray<string> | undefined} validatedIncludeSpecs
 * @property {ReadonlyArray<string> | undefined} validatedExcludeSpecs
 * @property {ts.MapLike<ts.WatchDirectoryFlags>} wildcardDirectories
 */
void 0;<|MERGE_RESOLUTION|>--- conflicted
+++ resolved
@@ -1,1099 +1,1089 @@
-// @ts-check
-const path = require("path");
-const fs = require("fs");
-const gulp = require("./gulp");
-const gulpif = require("gulp-if");
-const log = require("fancy-log"); // was `require("gulp-util").log (see https://github.com/gulpjs/gulp-util)
-const chalk = require("./chalk");
-const sourcemaps = require("gulp-sourcemaps");
-const merge2 = require("merge2");
-const tsc = require("gulp-typescript");
-const tsc_oop = require("./gulp-typescript-oop");
-const upToDate = require("./upToDate");
-const ts = require("../../lib/typescript");
-const del = require("del");
-const needsUpdate = require("./needsUpdate");
-const mkdirp = require("./mkdirp");
-const prettyTime = require("pretty-hrtime");
-const { reportDiagnostics } = require("./diagnostics");
-<<<<<<< HEAD
-const { CountdownEvent, Pulsar } = require("prex");
-
-const workStartedEvent = new Pulsar();
-=======
-const { CountdownEvent, ManualResetEvent } = require("prex");
-
-const workStartedEvent = new ManualResetEvent();
->>>>>>> 838110a4
-const countdown = new CountdownEvent(0);
-
-class CompilationGulp extends gulp.Gulp {
-    /**
-     * @param {boolean} [verbose]
-     */
-    fork(verbose) {
-        const child = new ForkedGulp(this.tasks);
-        child.on("task_start", e => {
-            if (countdown.remainingCount === 0) {
-                countdown.reset(1);
-<<<<<<< HEAD
-                workStartedEvent.pulseAll();
-=======
-                workStartedEvent.set();
-                workStartedEvent.reset();
->>>>>>> 838110a4
-            }
-            else {
-                countdown.add();
-            }
-            if (verbose) {
-                log('Starting', `'${chalk.cyan(e.task)}' ${chalk.gray(`(${countdown.remainingCount} remaining)`)}...`);
-            }
-        });
-        child.on("task_stop", e => {
-            countdown.signal();
-            if (verbose) {
-                log('Finished', `'${chalk.cyan(e.task)}' after ${chalk.magenta(prettyTime(/** @type {*}*/(e).hrDuration))} ${chalk.gray(`(${countdown.remainingCount} remaining)`)}`);
-            }
-        });
-        child.on("task_err", e => {
-            countdown.signal();
-            if (verbose) {
-                log(`'${chalk.cyan(e.task)}' ${chalk.red("errored after")} ${chalk.magenta(prettyTime(/** @type {*}*/(e).hrDuration))} ${chalk.gray(`(${countdown.remainingCount} remaining)`)}`);
-                log(e.err ? e.err.stack : e.message);
-            }
-        });
-        return child;
-    }
-
-    // @ts-ignore
-    start() {
-        throw new Error("Not supported, use fork.");
-    }
-}
-
-class ForkedGulp extends gulp.Gulp {
-    /**
-     * @param {gulp.Gulp["tasks"]} tasks
-     */
-    constructor(tasks) {
-        super();
-        this.tasks = tasks;
-    }
-
-    // Do not reset tasks
-    _resetAllTasks() {}
-    _resetSpecificTasks() {}
-    _resetTask() {}
-}
-
-// internal `Gulp` instance for compilation artifacts.
-const compilationGulp = new CompilationGulp();
-
-/** @type {Map<ResolvedProjectSpec, ProjectGraph>} */
-const projectGraphCache = new Map();
-
-/** @type {Map<string, { typescript: string, alias: string, paths: ResolvedPathOptions }>} */
-const typescriptAliasMap = new Map();
-
-/**
- * Defines a gulp orchestration for a TypeScript project, returning a callback that can be used to trigger compilation.
- * @param {string} projectSpec The path to a tsconfig.json file or its containing directory.
- * @param {CompileOptions} [options] Project compilation options.
- * @returns {() => Promise<void>}
- */
-function createCompiler(projectSpec, options) {
-    const resolvedOptions = resolveCompileOptions(options);
-    const resolvedProjectSpec = resolveProjectSpec(projectSpec, resolvedOptions.paths, /*referrer*/ undefined);
-    const projectGraph = getOrCreateProjectGraph(resolvedProjectSpec, resolvedOptions.paths);
-    projectGraph.isRoot = true;
-    const taskName = compileTaskName(ensureCompileTask(projectGraph, resolvedOptions), resolvedOptions.typescript);
-    return () => new Promise((resolve, reject) => compilationGulp
-        .fork(resolvedOptions.verbose)
-        .start(taskName, err => err ? reject(err) : resolve()));
-}
-exports.createCompiler = createCompiler;
-
-/**
- * Defines and executes a gulp orchestration for a TypeScript project.
- * @param {string} projectSpec The path to a tsconfig.json file or its containing directory.
- * @param {CompileOptions} [options] Project compilation options.
- * @returns {Promise<void>}
- *
- * @typedef CompileOptions
- * @property {string} [cwd] The path to use for the current working directory. Defaults to `process.cwd()`.
- * @property {string} [base] The path to use as the base for relative paths. Defaults to `cwd`.
- * @property {string} [typescript] A module specifier or path (relative to gulpfile.js) to the version of TypeScript to use.
- * @property {Hook} [js] Pipeline hook for .js file outputs.
- * @property {Hook} [dts] Pipeline hook for .d.ts file outputs.
- * @property {boolean} [verbose] Indicates whether verbose logging is enabled.
- * @property {boolean} [force] Force recompilation (no up-to-date check).
- * @property {boolean} [inProcess] Indicates whether to run gulp-typescript in-process or out-of-process (default).
- *
- * @typedef {(stream: NodeJS.ReadableStream) => NodeJS.ReadWriteStream} Hook
- */
-function compile(projectSpec, options) {
-    const compiler = createCompiler(projectSpec, options);
-    return compiler();
-}
-exports.compile = compile;
-
-/**
- * Defines a gulp orchestration to clean the outputs of a TypeScript project, returning a callback that can be used to trigger compilation.
- * @param {string} projectSpec The path to a tsconfig.json file or its containing directory.
- * @param {PathOptions} [options] Project clean options.
- */
-function createCleaner(projectSpec, options) {
-    const paths = resolvePathOptions(options);
-    const resolvedProjectSpec = resolveProjectSpec(projectSpec, paths, /*referrer*/ undefined);
-    const projectGraph = getOrCreateProjectGraph(resolvedProjectSpec, paths);
-    projectGraph.isRoot = true;
-    const taskName = cleanTaskName(ensureCleanTask(projectGraph));
-    return () => new Promise((resolve, reject) => compilationGulp
-        .fork()
-        .start(taskName, err => err ? reject(err) : resolve()));
-}
-exports.createCleaner = createCleaner;
-
-/**
- * Defines and executes a gulp orchestration to clean the outputs of a TypeScript project.
- * @param {string} projectSpec The path to a tsconfig.json file or its containing directory.
- * @param {PathOptions} [options] Project clean options.
- */
-function clean(projectSpec, options) {
-    const cleaner = createCleaner(projectSpec, options);
-    return cleaner();
-}
-exports.clean = clean;
-
-/**
- * Defines a watcher to execute a gulp orchestration to recompile a TypeScript project.
- * @param {string} projectSpec
- * @param {WatchCallback | string[] | CompileOptions} [options]
- * @param {WatchCallback | string[]} [tasks]
- * @param {WatchCallback} [callback]
- */
-function watch(projectSpec, options, tasks, callback) {
-    if (typeof tasks === "function") callback = tasks, tasks = /**@type {string[] | undefined}*/(undefined);
-    if (typeof options === "function") callback = options, tasks = /**@type {string[] | undefined}*/(undefined), options = /**@type {CompileOptions | undefined}*/(undefined);
-    if (Array.isArray(options)) tasks = options, options = /**@type {CompileOptions | undefined}*/(undefined);
-    const resolvedOptions = resolveCompileOptions(options);
-    resolvedOptions.watch = true;
-    const resolvedProjectSpec = resolveProjectSpec(projectSpec, resolvedOptions.paths, /*referrer*/ undefined);
-    const projectGraph = getOrCreateProjectGraph(resolvedProjectSpec, resolvedOptions.paths);
-    projectGraph.isRoot = true;
-    ensureWatcher(projectGraph, resolvedOptions, tasks, callback);
-}
-exports.watch = watch;
-
-/**
- * Adds a named alias for a TypeScript language service path
- * @param {string} alias An alias for a TypeScript version.
- * @param {string} typescript An alias or module specifier for a TypeScript version.
- * @param {PathOptions} [options] Options used to resolve the path to `typescript`.
- */
-function addTypeScript(alias, typescript, options) {
-    const paths = resolvePathOptions(options);
-    typescriptAliasMap.set(alias, { typescript, alias, paths });
-}
-exports.addTypeScript = addTypeScript;
-
-/**
- * Flattens a project with project references into a single project.
- * @param {string} projectSpec The path to a tsconfig.json file or its containing directory.
- * @param {string} flattenedProjectSpec The output path for the flattened tsconfig.json file.
- * @param {FlattenOptions} [options] Options used to flatten a project hierarchy.
- *
- * @typedef FlattenOptions
- * @property {string} [cwd] The path to use for the current working directory. Defaults to `process.cwd()`.
- * @property {CompilerOptions} [compilerOptions] Compiler option overrides.
- * @property {boolean} [force] Forces creation of the output project.
- * @property {string[]} [exclude] Files to exclude (relative to `cwd`)
- */
-function flatten(projectSpec, flattenedProjectSpec, options = {}) {
-    const paths = resolvePathOptions(options);
-    const files = [];
-    const resolvedOutputSpec = path.resolve(paths.cwd, flattenedProjectSpec);
-    const resolvedOutputDirectory = path.dirname(resolvedOutputSpec);
-    const resolvedProjectSpec = resolveProjectSpec(projectSpec, paths, /*referrer*/ undefined);
-    const projectGraph = getOrCreateProjectGraph(resolvedProjectSpec, paths);
-    const skipProjects = /**@type {Set<ProjectGraph>}*/(new Set());
-    const skipFiles = new Set(options && options.exclude && options.exclude.map(file => path.resolve(paths.cwd, file)));
-    recur(projectGraph);
-
-    if (options.force || needsUpdate(files, resolvedOutputSpec)) {
-        const config = {
-            extends: normalizeSlashes(path.relative(resolvedOutputDirectory, resolvedProjectSpec)),
-            compilerOptions: options.compilerOptions || {},
-            files: files.map(file => normalizeSlashes(path.relative(resolvedOutputDirectory, file)))
-        };
-        mkdirp.sync(resolvedOutputDirectory);
-        fs.writeFileSync(resolvedOutputSpec, JSON.stringify(config, undefined, 2), "utf8");
-    }
-
-    /**
-     * @param {ProjectGraph} projectGraph
-     */
-    function recur(projectGraph) {
-        if (skipProjects.has(projectGraph)) return;
-        skipProjects.add(projectGraph);
-        for (const ref of projectGraph.references) {
-            recur(ref.target);
-        }
-        for (let file of projectGraph.project.fileNames) {
-            file = path.resolve(projectGraph.projectDirectory, file);
-            if (skipFiles.has(file)) continue;
-            skipFiles.add(file);
-            files.push(file);
-        }
-    }
-}
-exports.flatten = flatten;
-
-/**
- * Returns a Promise that resolves when all pending build tasks have completed
- * @param {import("prex").CancellationToken} [token]
- */
-function waitForWorkToComplete(token) {
-    return countdown.wait(token);
-}
-exports.waitForWorkToComplete = waitForWorkToComplete;
-
-/**
- * Returns a Promise that resolves when all pending build tasks have completed
- * @param {import("prex").CancellationToken} [token]
- */
-function waitForWorkToStart(token) {
-    return workStartedEvent.wait(token);
-}
-exports.waitForWorkToStart = waitForWorkToStart;
-
-function getRemainingWork() {
-    return countdown.remainingCount > 0;
-}
-exports.hasRemainingWork = getRemainingWork;
-
-/**
- * Resolve a TypeScript specifier into a fully-qualified module specifier and any requisite dependencies.
- * @param {string} typescript An unresolved module specifier to a TypeScript version.
- * @param {ResolvedPathOptions} paths Paths used to resolve `typescript`.
- * @returns {ResolvedTypeScript}
- *
- * @typedef {string & {_isResolvedTypeScript: never}} ResolvedTypeScriptSpec
- *
- * @typedef ResolvedTypeScript
- * @property {ResolvedTypeScriptSpec} typescript
- * @property {string} [alias]
- */
-function resolveTypeScript(typescript = "default", paths) {
-    let alias;
-    while (typescriptAliasMap.has(typescript)) {
-        ({ typescript, alias, paths } = typescriptAliasMap.get(typescript));
-    }
-
-    if (typescript === "default") {
-        typescript = require.resolve("../../lib/typescript");
-    }
-    else if (isPath(typescript)) {
-        typescript = path.resolve(paths.cwd, typescript);
-    }
-
-    return { typescript: /**@type {ResolvedTypeScriptSpec}*/(normalizeSlashes(typescript)), alias };
-}
-
-/**
- * Gets a suffix to append to Gulp task names that vary by TypeScript version.
- * @param {ResolvedTypeScript} typescript A resolved module specifier to a TypeScript version.
- * @param {ResolvedPathOptions} paths Paths used to resolve a relative reference to `typescript`.
- */
-function getTaskNameSuffix(typescript, paths) {
-    return typescript.typescript === resolveTypeScript("default", paths).typescript ? "" :
-        typescript.alias ? `@${typescript.alias}` :
-        isPath(typescript.typescript) ? `@${normalizeSlashes(path.relative(paths.base, typescript.typescript))}` :
-        `@${typescript}`;
-}
-
-/** @type {ResolvedPathOptions} */
-const defaultPaths = (() => {
-    const cwd = /**@type {AbsolutePath}*/(normalizeSlashes(process.cwd()));
-    return { cwd, base: cwd };
-})();
-
-/**
- * @param {PathOptions | undefined} options Path options to resolve and normalize.
- * @returns {ResolvedPathOptions}
- *
- * @typedef PathOptions
- * @property {string} [cwd] The path to use for the current working directory. Defaults to `process.cwd()`.
- * @property {string} [base] The path to use as the base for relative paths. Defaults to `cwd`.
- *
- * @typedef ResolvedPathOptions
- * @property {AbsolutePath} cwd The path to use for the current working directory. Defaults to `process.cwd()`.
- * @property {AbsolutePath} base The path to use as the base for relative paths. Defaults to `cwd`.
- */
-function resolvePathOptions(options) {
-    const cwd = options && options.cwd ? resolvePath(defaultPaths.cwd, options.cwd) : defaultPaths.cwd;
-    const base = options && options.base ? resolvePath(cwd, options.base) : cwd;
-    return cwd === defaultPaths.cwd && base === defaultPaths.base ? defaultPaths : { cwd, base };
-}
-
-/**
- * @param {CompileOptions} [options]
- * @returns {ResolvedCompileOptions}
- *
- * @typedef ResolvedCompileOptions
- * @property {ResolvedPathOptions} paths
- * @property {ResolvedTypeScript} typescript A resolved reference to a TypeScript implementation.
- * @property {Hook} [js] Pipeline hook for .js file outputs.
- * @property {Hook} [dts] Pipeline hook for .d.ts file outputs.
- * @property {boolean} [verbose] Indicates whether verbose logging is enabled.
- * @property {boolean} [force] Force recompilation (no up-to-date check).
- * @property {boolean} [inProcess] Indicates whether to run gulp-typescript in-process or out-of-process (default).
- * @property {boolean} [watch] Indicates the project was created in watch mode
- */
-function resolveCompileOptions(options = {}) {
-    const paths = resolvePathOptions(options);
-    const typescript = resolveTypeScript(options.typescript, paths);
-    return {
-        paths,
-        typescript,
-        js: options.js,
-        dts: options.dts,
-        verbose: options.verbose || false,
-        force: options.force || false,
-        inProcess: options.inProcess || false
-    };
-}
-
-/**
- * @param {ResolvedCompileOptions} left
- * @param {ResolvedCompileOptions} right
- * @returns {ResolvedCompileOptions}
- */
-function mergeCompileOptions(left, right) {
-    if (left.typescript.typescript !== right.typescript.typescript) throw new Error("Cannot merge project options targeting different TypeScript packages");
-    if (tryReuseCompileOptions(left, right)) return left;
-    return {
-        paths: left.paths,
-        typescript: left.typescript,
-        js: right.js || left.js,
-        dts: right.dts || left.dts,
-        verbose: right.verbose || left.verbose,
-        force: right.force || left.force,
-        inProcess: right.inProcess || left.inProcess,
-        watch: right.watch || left.watch
-    };
-}
-
-/**
- * @param {ResolvedCompileOptions} left
- * @param {ResolvedCompileOptions} right
- */
-function tryReuseCompileOptions(left, right) {
-    return left === right
-        || left.js === (right.js || left.js)
-        && left.dts === (right.dts || left.dts)
-        && !left.verbose === !(right.verbose || left.verbose)
-        && !left.force === !(right.force || left.force)
-        && !left.inProcess === !(right.inProcess || left.inProcess);
-}
-
-/**
- * @param {ResolvedProjectSpec} projectSpec
- * @param {ResolvedPathOptions} paths
- * @returns {UnqualifiedProjectName}
- *
- * @typedef {string & {_isUnqualifiedProjectName:never}} UnqualifiedProjectName
- */
-function getUnqualifiedProjectName(projectSpec, paths) {
-    let projectName = path.relative(paths.base, projectSpec);
-    if (path.basename(projectName) === "tsconfig.json") projectName = path.dirname(projectName);
-    return /**@type {UnqualifiedProjectName}*/(normalizeSlashes(projectName));
-}
-
-/**
- * @param {UnqualifiedProjectName} projectName
- * @param {ResolvedPathOptions} paths
- * @param {ResolvedTypeScript} typescript
- * @returns {QualifiedProjectName}
- *
- * @typedef {string & {_isQualifiedProjectName:never}} QualifiedProjectName
- */
-function getQualifiedProjectName(projectName, paths, typescript) {
-    return /**@type {QualifiedProjectName}*/(projectName + getTaskNameSuffix(typescript, paths));
-}
-
-/**
- * @typedef {import("../../lib/typescript").ParseConfigFileHost} ParseConfigFileHost
- * @type {ParseConfigFileHost}
- */
-const parseConfigFileHost = {
-    useCaseSensitiveFileNames: ts.sys.useCaseSensitiveFileNames,
-    fileExists: fileName => ts.sys.fileExists(fileName),
-    readFile: fileName => ts.sys.readFile(fileName),
-    getCurrentDirectory: () => process.cwd(),
-    readDirectory: (rootDir, extensions, exclude, include, depth) => ts.sys.readDirectory(rootDir, extensions, exclude, include, depth),
-    onUnRecoverableConfigFileDiagnostic: diagnostic => reportDiagnostics([diagnostic])
-};
-
-/**
- * @param {AbsolutePath} [cwd]
- * @returns {ParseConfigFileHost}
- */
-function getParseConfigFileHost(cwd) {
-    if (!cwd || cwd === defaultPaths.cwd) return parseConfigFileHost;
-    return {
-        useCaseSensitiveFileNames: parseConfigFileHost.useCaseSensitiveFileNames,
-        fileExists: parseConfigFileHost.fileExists,
-        readFile: parseConfigFileHost.readFile,
-        getCurrentDirectory: () => cwd,
-        readDirectory: parseConfigFileHost.readDirectory,
-        onUnRecoverableConfigFileDiagnostic: diagnostic => reportDiagnostics([diagnostic], { cwd })
-    };
-}
-
-/**
- * @param {ResolvedProjectSpec} projectSpec
- * @param {ResolvedPathOptions} paths
- * @returns {ProjectGraph}
- *
- * @typedef ProjectGraph
- * @property {ResolvedPathOptions} paths
- * @property {ResolvedProjectSpec} projectSpec The fully qualified path to the tsconfig.json of the project
- * @property {UnqualifiedProjectName} projectName The relative project name, excluding any TypeScript suffix.
- * @property {AbsolutePath} projectDirectory The fully qualified path to the project directory.
- * @property {ParsedCommandLine} project The parsed tsconfig.json file.
- * @property {ProjectGraphReference[]} references An array of project references.
- * @property {Set<ProjectGraph>} referrers An array of referring projects.
- * @property {Set<AbsolutePath>} inputs A set of compilation inputs.
- * @property {Set<AbsolutePath>} outputs A set of compilation outputs.
- * @property {Map<ResolvedTypeScriptSpec, ProjectGraphConfiguration>} configurations TypeScript-specific configurations for the project.
- * @property {boolean} cleanTaskCreated A value indicating whether a `clean:` task has been created for this project (not dependent on TypeScript version).
- * @property {boolean} watcherCreated A value indicating whether a watcher has been created for this project.
- * @property {boolean} isRoot The project graph is a root project reference.
- * @property {Set<Watcher>} [allWatchers] Tasks to execute when the compilation has completed after being triggered by a watcher.
- *
- * @typedef ProjectGraphReference
- * @property {ProjectGraph} source The referring project.
- * @property {ProjectGraph} target The referenced project.
- */
-function getOrCreateProjectGraph(projectSpec, paths) {
-    let projectGraph = projectGraphCache.get(projectSpec);
-    if (!projectGraph) {
-        const project = parseProject(projectSpec, paths);
-        const projectDirectory = parentDirectory(projectSpec);
-        projectGraph = {
-            paths,
-            projectSpec,
-            projectName: getUnqualifiedProjectName(projectSpec, paths),
-            projectDirectory,
-            project,
-            references: [],
-            referrers: new Set(),
-            inputs: new Set(project.fileNames.map(file => resolvePath(projectDirectory, file))),
-            outputs: new Set(ts.getAllProjectOutputs(project).map(file => resolvePath(projectDirectory, file))),
-            configurations: new Map(),
-            cleanTaskCreated: false,
-            watcherCreated: false,
-            isRoot: false
-        };
-        projectGraphCache.set(projectSpec, projectGraph);
-        if (project.projectReferences) {
-            for (const projectReference of project.projectReferences) {
-                const resolvedProjectSpec = resolveProjectSpec(projectReference.path, paths, projectGraph);
-                const referencedProject = getOrCreateProjectGraph(resolvedProjectSpec, paths);
-                const reference = { source: projectGraph, target: referencedProject };
-                projectGraph.references.push(reference);
-                referencedProject.referrers.add(projectGraph);
-            }
-        }
-    }
-    return projectGraph;
-}
-
-/**
- * @param {ResolvedPathOptions} paths
- */
-function createParseProject(paths) {
-    /**
-     * @param {string} configFilePath
-     */
-    function getProject(configFilePath) {
-        const projectSpec = resolveProjectSpec(configFilePath, paths, /*referrer*/ undefined);
-        const projectGraph = getOrCreateProjectGraph(projectSpec, defaultPaths);
-        return projectGraph && projectGraph.project;
-    }
-    return getProject;
-}
-
-/**
- * @param {ProjectGraph} projectGraph
- * @param {ParsedCommandLine} parsedProject
- */
-function updateProjectGraph(projectGraph, parsedProject) {
-    projectGraph.project = parsedProject;
-    projectGraph.inputs = new Set(projectGraph.project.fileNames.map(file => resolvePath(projectGraph.projectDirectory, file)));
-    projectGraph.outputs = new Set(ts.getAllProjectOutputs(projectGraph.project).map(file => resolvePath(projectGraph.projectDirectory, file)));
-
-    // Update project references.
-    const oldReferences = new Set(projectGraph.references.map(ref => ref.target));
-    projectGraph.references = [];
-    if (projectGraph.project.projectReferences) {
-        for (const projectReference of projectGraph.project.projectReferences) {
-            const resolvedProjectSpec = resolveProjectSpec(projectReference.path, projectGraph.paths, projectGraph);
-            const referencedProject = getOrCreateProjectGraph(resolvedProjectSpec, projectGraph.paths);
-            const reference = { source: projectGraph, target: referencedProject };
-            projectGraph.references.push(reference);
-            referencedProject.referrers.add(projectGraph);
-            oldReferences.delete(referencedProject);
-        }
-    }
-
-    // Remove project references that have been removed from the project
-    for (const referencedProject of oldReferences) {
-        referencedProject.referrers.delete(projectGraph);
-        // If there are no more references to this project and the project was not directly requested,
-        // remove it from the cache.
-        if (referencedProject.referrers.size === 0 && !referencedProject.isRoot) {
-            projectGraphCache.delete(referencedProject.projectSpec);
-        }
-    }
-}
-
-/**
- * @param {ResolvedProjectSpec} projectSpec
- * @param {ResolvedPathOptions} paths
- */
-function parseProject(projectSpec, paths) {
-    return ts.getParsedCommandLineOfConfigFile(projectSpec, {}, getParseConfigFileHost(paths.cwd));
-}
-
-/**
- * @param {ProjectGraph} projectGraph
- * @param {ResolvedCompileOptions} resolvedOptions
- * @returns {ProjectGraphConfiguration}
- *
- * @typedef ProjectGraphConfiguration
- * @property {QualifiedProjectName} projectName
- * @property {ResolvedCompileOptions} resolvedOptions
- * @property {boolean} compileTaskCreated A value indicating whether a `compile:` task has been created for this project.
- * @property {Set<Watcher>} [watchers] Tasks to execute when the compilation has completed after being triggered by a watcher.
- */
-function getOrCreateProjectGraphConfiguration(projectGraph, resolvedOptions) {
-    let projectGraphConfig = projectGraph.configurations.get(resolvedOptions.typescript.typescript);
-    if (!projectGraphConfig) {
-        projectGraphConfig = {
-            projectName: getQualifiedProjectName(projectGraph.projectName, resolvedOptions.paths, resolvedOptions.typescript),
-            resolvedOptions,
-            compileTaskCreated: false
-        };
-        projectGraph.configurations.set(resolvedOptions.typescript.typescript, projectGraphConfig);
-    }
-    return projectGraphConfig;
-}
-
-/**
- * Resolves a series of path steps as a normalized, canonical, and absolute path.
- * @param {AbsolutePath} basePath
- * @param {...string} paths
- * @returns {AbsolutePath}
- *
- * @typedef {string & {_isResolvedPath:never}} AbsolutePath
- */
-function resolvePath(basePath, ...paths) {
-    return /**@type {AbsolutePath}*/(normalizeSlashes(path.resolve(basePath, ...paths)));
-}
-
-/**
- * @param {AbsolutePath} from
- * @param {AbsolutePath} to
- * @returns {Path}
- *
- * @typedef {string & {_isRelativePath:never}} RelativePath
- * @typedef {RelativePath | AbsolutePath} Path
- */
-function relativePath(from, to) {
-    let relativePath = normalizeSlashes(path.relative(from, to));
-    if (!relativePath) relativePath = ".";
-    if (path.isAbsolute(relativePath)) return /**@type {AbsolutePath}*/(relativePath);
-    if (relativePath.charAt(0) !== ".") relativePath = "./" + relativePath;
-    return /**@type {RelativePath}*/(relativePath);
-}
-
-/**
- * @param {AbsolutePath} file
- * @returns {AbsolutePath}
- */
-function parentDirectory(file) {
-    const dirname = path.dirname(file);
-    if (!dirname || dirname === file) return file;
-    return /**@type {AbsolutePath}*/(normalizeSlashes(dirname));
-}
-
-/**
- * @param {string} projectSpec
- * @param {ResolvedPathOptions} paths
- * @param {ProjectGraph | undefined} referrer
- * @returns {ResolvedProjectSpec}
- *
- * @typedef {AbsolutePath & {_isResolvedProjectSpec: never}} ResolvedProjectSpec
- */
-function resolveProjectSpec(projectSpec, paths, referrer) {
-    let projectPath = resolvePath(paths.cwd, referrer && referrer.projectDirectory || "", projectSpec);
-    if (!ts.sys.fileExists(projectPath)) projectPath = resolvePath(paths.cwd, projectPath, "tsconfig.json");
-    return /**@type {ResolvedProjectSpec}*/(normalizeSlashes(projectPath));
-}
-
-/**
- * @param {ProjectGraph} projectGraph
- * @param {ResolvedPathOptions} paths
- */
-function resolveDestPath(projectGraph, paths) {
-    /** @type {AbsolutePath} */
-    let destPath = projectGraph.projectDirectory;
-    if (projectGraph.project.options.outDir) {
-        destPath = resolvePath(paths.cwd, destPath, projectGraph.project.options.outDir);
-    }
-    else if (projectGraph.project.options.outFile || projectGraph.project.options.out) {
-        destPath = parentDirectory(resolvePath(paths.cwd, destPath, projectGraph.project.options.outFile || projectGraph.project.options.out));
-    }
-    return relativePath(paths.base, destPath);
-}
-
-/**
- * @param {ProjectGraph} projectGraph
- * @param {ResolvedCompileOptions} options
- */
-function ensureCompileTask(projectGraph, options) {
-    const projectGraphConfig = getOrCreateProjectGraphConfiguration(projectGraph, options);
-    projectGraphConfig.resolvedOptions = mergeCompileOptions(projectGraphConfig.resolvedOptions, options);
-    const hasCompileTask = projectGraphConfig.compileTaskCreated;
-    projectGraphConfig.compileTaskCreated = true;
-    const deps = makeProjectReferenceCompileTasks(projectGraph, projectGraphConfig.resolvedOptions.typescript, projectGraphConfig.resolvedOptions.paths, projectGraphConfig.resolvedOptions.watch);
-    if (!hasCompileTask) {
-        compilationGulp.task(compileTaskName(projectGraph, projectGraphConfig.resolvedOptions.typescript), deps, () => {
-            const destPath = resolveDestPath(projectGraph, projectGraphConfig.resolvedOptions.paths);
-            const { sourceMap, inlineSourceMap, inlineSources = false, sourceRoot, declarationMap } = projectGraph.project.options;
-            const configFilePath = projectGraph.project.options.configFilePath;
-            const sourceMapPath = inlineSourceMap ? undefined : ".";
-            const sourceMapOptions = { includeContent: inlineSources, sourceRoot, destPath };
-            const project = projectGraphConfig.resolvedOptions.inProcess
-                ? tsc.createProject(configFilePath, { typescript: require(projectGraphConfig.resolvedOptions.typescript.typescript) })
-                : tsc_oop.createProject(configFilePath, {}, { typescript: projectGraphConfig.resolvedOptions.typescript.typescript });
-            const stream = project.src()
-                .pipe(gulpif(!projectGraphConfig.resolvedOptions.force, upToDate(projectGraph.project, { verbose: projectGraphConfig.resolvedOptions.verbose, parseProject: createParseProject(projectGraphConfig.resolvedOptions.paths) })))
-                .pipe(gulpif(sourceMap || inlineSourceMap, sourcemaps.init()))
-                .pipe(project());
-            if (projectGraphConfig.resolvedOptions.watch) {
-                stream.on("error", error => {
-                    if (error.message === "TypeScript: Compilation failed") {
-                        stream.emit("end");
-                        stream.js.emit("end");
-                        stream.dts.emit("end");
-                    }
-                });
-            }
-            const js = (projectGraphConfig.resolvedOptions.js ? projectGraphConfig.resolvedOptions.js(stream.js) : stream.js)
-                .pipe(gulpif(sourceMap || inlineSourceMap, sourcemaps.write(sourceMapPath, sourceMapOptions)));
-            const dts = (projectGraphConfig.resolvedOptions.dts ? projectGraphConfig.resolvedOptions.dts(stream.dts) : stream.dts)
-                .pipe(gulpif(declarationMap, sourcemaps.write(sourceMapPath, sourceMapOptions)));
-            return merge2([js, dts])
-                .pipe(gulp.dest(destPath));
-        });
-    }
-    return projectGraph;
-}
-
-/**
- * @param {ProjectGraph} projectGraph
- * @param {ResolvedTypeScript} typescript
- * @param {ResolvedPathOptions} paths
- * @param {boolean} watch
- */
-function makeProjectReferenceCompileTasks(projectGraph, typescript, paths, watch) {
-    return projectGraph.references.map(({target}) => compileTaskName(ensureCompileTask(target, { paths, typescript, watch }), typescript));
-}
-
-/**
- * @param {ProjectGraph} projectGraph
- */
-function ensureCleanTask(projectGraph) {
-    if (!projectGraph.cleanTaskCreated) {
-        const deps = makeProjectReferenceCleanTasks(projectGraph);
-        compilationGulp.task(cleanTaskName(projectGraph), deps, () => {
-            let outputs = ts.getAllProjectOutputs(projectGraph.project);
-            if (!projectGraph.project.options.inlineSourceMap) {
-                if (projectGraph.project.options.sourceMap) {
-                    outputs = outputs.concat(outputs.filter(file => /\.jsx?$/.test(file)).map(file => file + ".map"));
-                }
-                if (projectGraph.project.options.declarationMap) {
-                    outputs = outputs.concat(outputs.filter(file => /\.d.ts$/.test(file)).map(file => file + ".map"));
-                }
-            }
-            return del(outputs);
-        });
-        projectGraph.cleanTaskCreated = true;
-    }
-    return projectGraph;
-}
-
-/**
- * @param {ProjectGraph} projectGraph
- */
-function makeProjectReferenceCleanTasks(projectGraph) {
-    return projectGraph.references.map(({target}) => cleanTaskName(ensureCleanTask(target)));
-}
-
-/**
- * @param {ProjectGraph} projectGraph
- * @param {ResolvedCompileOptions} options
- * @param {string[]} [tasks]
- * @param {(err?: any) => void} [callback]
- *
- * @typedef Watcher
- * @property {string[]} [tasks]
- * @property {(err?: any) => void} [callback]
- *
- * @typedef WatcherRegistration
- * @property {() => void} end
- */
-function ensureWatcher(projectGraph, options, tasks, callback) {
-    ensureCompileTask(projectGraph, options);
-    if (!projectGraph.watcherCreated) {
-        projectGraph.watcherCreated = true;
-        makeProjectReferenceWatchers(projectGraph, options.typescript, options.paths);
-        createWatcher(projectGraph, options, () => {
-            for (const config of projectGraph.configurations.values()) {
-                const taskName = compileTaskName(projectGraph, config.resolvedOptions.typescript);
-                const task = compilationGulp.tasks[taskName];
-                if (!task) continue;
-                possiblyTriggerRecompilation(config, task);
-            }
-        });
-    }
-    if ((tasks && tasks.length) || callback) {
-        const projectGraphConfig = getOrCreateProjectGraphConfiguration(projectGraph, options);
-        if (!projectGraphConfig.watchers) projectGraphConfig.watchers = new Set();
-        if (!projectGraph.allWatchers) projectGraph.allWatchers = new Set();
-
-        /** @type {Watcher} */
-        const watcher = { tasks, callback };
-        projectGraphConfig.watchers.add(watcher);
-        projectGraph.allWatchers.add(watcher);
-
-        /** @type {WatcherRegistration} */
-        const registration = {
-            end() {
-                projectGraphConfig.watchers.delete(watcher);
-                projectGraph.allWatchers.delete(watcher);
-            }
-        };
-        return registration;
-    }
-}
-
-/**
- * @param {ProjectGraphConfiguration} config
- * @param {import("orchestrator").Task} task
- */
-function possiblyTriggerRecompilation(config, task) {
-    // if any of the task's dependencies are still running, wait until they are complete.
-    for (const dep of task.dep) {
-        if (compilationGulp.tasks[dep].running) {
-            setTimeout(possiblyTriggerRecompilation, 50, config, task);
-            return;
-        }
-    }
-
-    triggerRecompilation(task, config);
-}
-
-/**
- * @param {import("orchestrator").Task} task
- * @param {ProjectGraphConfiguration} config
- */
-function triggerRecompilation(task, config) {
-    compilationGulp._resetTask(task);
-    if (config.watchers && config.watchers.size) {
-        compilationGulp.fork().start(task.name, () => {
-            /** @type {Set<string>} */
-            const taskNames = new Set();
-            /** @type {((err?: any) => void)[]} */
-            const callbacks = [];
-            for (const { tasks, callback } of config.watchers) {
-                if (tasks) for (const task of tasks) taskNames.add(task);
-                if (callback) callbacks.push(callback);
-            }
-            if (taskNames.size) {
-                gulp.start([...taskNames], error => {
-                    for (const callback of callbacks) callback(error);
-                });
-            }
-            else {
-                for (const callback of callbacks) callback();
-            }
-        });
-    }
-    else {
-        compilationGulp.fork(/*verbose*/ true).start(task.name);
-    }
-}
-
-/**
- * @param {ProjectGraph} projectGraph
- * @param {ResolvedTypeScript} typescript
- * @param {ResolvedPathOptions} paths
- */
-function makeProjectReferenceWatchers(projectGraph, typescript, paths) {
-    for (const { target } of projectGraph.references) {
-        ensureWatcher(target, { paths, typescript });
-    }
-}
-
-/**
- * @param {ProjectGraph} projectGraph
- * @param {ResolvedCompileOptions} options
- * @param {() => void} callback
- */
-function createWatcher(projectGraph, options, callback) {
-    let projectRemoved = false;
-    let patterns = collectWatcherPatterns(projectGraph.projectSpec, projectGraph.project, projectGraph);
-    let watcher = /**@type {GulpWatcher}*/ (gulp.watch(patterns, { cwd: projectGraph.projectDirectory }, onWatchEvent));
-
-    /**
-     * @param {WatchEvent} event
-     */
-    function onWatchEvent(event) {
-        const file = resolvePath(options.paths.cwd, event.path);
-        if (file === projectGraph.projectSpec) {
-            onProjectWatchEvent(event);
-        }
-        else {
-            onInputOrOutputChanged(file);
-        }
-    }
-
-    /**
-     * @param {WatchEvent} event
-     */
-    function onProjectWatchEvent(event) {
-        if (event.type === "renamed" || event.type === "deleted") {
-            onProjectRenamedOrDeleted();
-        }
-        else {
-            onProjectCreatedOrModified();
-        }
-    }
-
-    function onProjectRenamedOrDeleted() {
-        // stop listening for file changes and wait for the project to be created again
-        projectRemoved = true;
-        watcher.end();
-        watcher = /**@type {GulpWatcher}*/ (gulp.watch([projectGraph.projectSpec], onWatchEvent));
-    }
-
-    function onProjectCreatedOrModified() {
-        const newParsedProject = parseProject(projectGraph.projectSpec, options.paths);
-        const newPatterns = collectWatcherPatterns(projectGraph.projectSpec, newParsedProject, projectGraph);
-        if (projectRemoved || !sameValues(patterns, newPatterns)) {
-            projectRemoved = false;
-            watcher.end();
-            updateProjectGraph(projectGraph, newParsedProject);
-            // Ensure we catch up with any added projects
-            for (const config of projectGraph.configurations.values()) {
-                if (config.watchers) {
-                    makeProjectReferenceWatchers(projectGraph, config.resolvedOptions.typescript, config.resolvedOptions.paths);
-                }
-            }
-            patterns = newPatterns;
-            watcher = /**@type {GulpWatcher}*/ (gulp.watch(patterns, onWatchEvent));
-        }
-        onProjectInvalidated();
-    }
-
-    function onProjectInvalidated() {
-        callback();
-    }
-
-    /**
-     * @param {AbsolutePath} file
-     */
-    function onInputOrOutputChanged(file) {
-        if (projectGraph.inputs.has(file) ||
-            projectGraph.references.some(ref => ref.target.outputs.has(file))) {
-            onProjectInvalidated();
-        }
-    }
-}
-
-/**
- * @param {ResolvedProjectSpec} projectSpec
- * @param {ParsedCommandLine} parsedProject
- * @param {ProjectGraph} projectGraph
- */
-function collectWatcherPatterns(projectSpec, parsedProject, projectGraph) {
-    const configFileSpecs = parsedProject.configFileSpecs;
-
-    // NOTE: we do not currently handle files from `/// <reference />` tags
-    const patterns = /**@type {string[]} */([]);
-
-    // Add the project contents.
-    if (configFileSpecs) {
-        addIncludeSpecs(patterns, configFileSpecs.validatedIncludeSpecs);
-        addExcludeSpecs(patterns, configFileSpecs.validatedExcludeSpecs);
-        addIncludeSpecs(patterns, configFileSpecs.filesSpecs);
-    }
-    else {
-        addWildcardDirectories(patterns, parsedProject.wildcardDirectories);
-        addIncludeSpecs(patterns, parsedProject.fileNames);
-    }
-
-    // Add the project itself.
-    addIncludeSpec(patterns, projectSpec);
-
-    // TODO: Add the project base.
-    // addExtendsSpec(patterns, project.raw && project.raw.extends);
-
-    // Add project reference outputs.
-    addProjectReferences(patterns, parsedProject.projectReferences);
-
-    return patterns;
-
-    /**
-     * @param {string[]} patterns
-     * @param {string | undefined} includeSpec
-     */
-    function addIncludeSpec(patterns, includeSpec) {
-        if (!includeSpec) return;
-        patterns.push(includeSpec);
-    }
-
-    /**
-     * @param {string[]} patterns
-     * @param {ReadonlyArray<string> | undefined} includeSpecs
-     */
-    function addIncludeSpecs(patterns, includeSpecs) {
-        if (!includeSpecs) return;
-        for (const includeSpec of includeSpecs) {
-            addIncludeSpec(patterns, includeSpec);
-        }
-    }
-
-    /**
-     * @param {string[]} patterns
-     * @param {string | undefined} excludeSpec
-     */
-    function addExcludeSpec(patterns, excludeSpec) {
-        if (!excludeSpec) return;
-        patterns.push("!" + excludeSpec);
-    }
-
-    /**
-     * @param {string[]} patterns
-     * @param {ReadonlyArray<string> | undefined} excludeSpecs
-     */
-    function addExcludeSpecs(patterns, excludeSpecs) {
-        if (!excludeSpecs) return;
-        for (const excludeSpec of excludeSpecs) {
-            addExcludeSpec(patterns, excludeSpec);
-        }
-    }
-
-    /**
-     * @param {string[]} patterns
-     * @param {ts.MapLike<ts.WatchDirectoryFlags> | undefined} wildcardDirectories
-     */
-    function addWildcardDirectories(patterns, wildcardDirectories) {
-        if (!wildcardDirectories) return;
-        for (const dirname of Object.keys(wildcardDirectories)) {
-            const flags = wildcardDirectories[dirname];
-            patterns.push(path.join(dirname, flags & ts.WatchDirectoryFlags.Recursive ? "**" : "", "*"));
-        }
-    }
-
-    // TODO: Add the project base
-    // /**
-    //  * @param {string[]} patterns
-    //  * @param {string | undefined} base
-    //  */
-    // function addExtendsSpec(patterns, base) {
-    //     if (!base) return;
-    //     addIncludeSpec(patterns, base);
-    // }
-
-    /**
-     * @param {string[]} patterns
-     * @param {ReadonlyArray<ProjectReference>} projectReferences
-     */
-    function addProjectReferences(patterns, projectReferences) {
-        if (!projectReferences) return;
-        for (const projectReference of projectReferences) {
-            const resolvedProjectSpec = resolveProjectSpec(projectReference.path, projectGraph.paths, projectGraph);
-            const referencedProject = getOrCreateProjectGraph(resolvedProjectSpec, projectGraph.paths);
-            for (const output of referencedProject.outputs) {
-                patterns.push(output);
-            }
-        }
-    }
-}
-
-/**
- * @param {ProjectGraph} projectGraph
- * @param {ResolvedTypeScript} typescript
- */
-function compileTaskName(projectGraph, typescript) {
-    return `compile:${projectGraph.configurations.get(typescript.typescript).projectName}`;
-}
-
-/**
- * @param {ProjectGraph} projectGraph
- */
-function cleanTaskName(projectGraph) {
-    return `clean:${projectGraph.projectName}`;
-}
-
-/**
- * @param {string} file
- */
-function normalizeSlashes(file) {
-    return file.replace(/\\/g, "/");
-}
-
-/**
- * Determines whether a module specifier is a path
- * @param {string} moduleSpec
- */
-function isPath(moduleSpec) {
-    return path.isAbsolute(moduleSpec) || /^\.\.?([\\/]|$)/.test(moduleSpec);
-}
-
-/**
- * @template T
- * @param {ReadonlyArray<T>} left
- * @param {ReadonlyArray<T>} right
- */
-function sameValues(left, right) {
-    if (left === right) return true;
-    if (left.length !== right.length) return false;
-    for (let i = 0; i < left.length; i++) {
-        if (left[i] !== right[i]) return false;
-    }
-    return true;
-}
-
-/**
- * @typedef {import("../../lib/typescript").ParsedCommandLine & { options: CompilerOptions, configFileSpecs?: ConfigFileSpecs }} ParsedCommandLine
- * @typedef {import("../../lib/typescript").CompilerOptions & { configFilePath?: string }} CompilerOptions
- * @typedef {import("../../lib/typescript").ProjectReference} ProjectReference
- * @typedef {import("gulp").WatchEvent} WatchEvent
- * @typedef {import("gulp").WatchCallback} WatchCallback
- * @typedef {NodeJS.EventEmitter & { end(): void, add(files: string | string[], done?: () => void): void, remove(file: string): void }} GulpWatcher
- *
- * @typedef ConfigFileSpecs
- * @property {ReadonlyArray<string> | undefined} filesSpecs
- * @property {ReadonlyArray<ProjectReference> | undefined} referenceSpecs
- * @property {ReadonlyArray<string> | undefined} validatedIncludeSpecs
- * @property {ReadonlyArray<string> | undefined} validatedExcludeSpecs
- * @property {ts.MapLike<ts.WatchDirectoryFlags>} wildcardDirectories
- */
+// @ts-check
+const path = require("path");
+const fs = require("fs");
+const gulp = require("./gulp");
+const gulpif = require("gulp-if");
+const log = require("fancy-log"); // was `require("gulp-util").log (see https://github.com/gulpjs/gulp-util)
+const chalk = require("./chalk");
+const sourcemaps = require("gulp-sourcemaps");
+const merge2 = require("merge2");
+const tsc = require("gulp-typescript");
+const tsc_oop = require("./gulp-typescript-oop");
+const upToDate = require("./upToDate");
+const ts = require("../../lib/typescript");
+const del = require("del");
+const needsUpdate = require("./needsUpdate");
+const mkdirp = require("./mkdirp");
+const prettyTime = require("pretty-hrtime");
+const { reportDiagnostics } = require("./diagnostics");
+const { CountdownEvent, ManualResetEvent } = require("prex");
+
+const workStartedEvent = new ManualResetEvent();
+const countdown = new CountdownEvent(0);
+
+class CompilationGulp extends gulp.Gulp {
+    /**
+     * @param {boolean} [verbose]
+     */
+    fork(verbose) {
+        const child = new ForkedGulp(this.tasks);
+        child.on("task_start", e => {
+            if (countdown.remainingCount === 0) {
+                countdown.reset(1);
+                workStartedEvent.set();
+                workStartedEvent.reset();
+            }
+            else {
+                countdown.add();
+            }
+            if (verbose) {
+                log('Starting', `'${chalk.cyan(e.task)}' ${chalk.gray(`(${countdown.remainingCount} remaining)`)}...`);
+            }
+        });
+        child.on("task_stop", e => {
+            countdown.signal();
+            if (verbose) {
+                log('Finished', `'${chalk.cyan(e.task)}' after ${chalk.magenta(prettyTime(/** @type {*}*/(e).hrDuration))} ${chalk.gray(`(${countdown.remainingCount} remaining)`)}`);
+            }
+        });
+        child.on("task_err", e => {
+            countdown.signal();
+            if (verbose) {
+                log(`'${chalk.cyan(e.task)}' ${chalk.red("errored after")} ${chalk.magenta(prettyTime(/** @type {*}*/(e).hrDuration))} ${chalk.gray(`(${countdown.remainingCount} remaining)`)}`);
+                log(e.err ? e.err.stack : e.message);
+            }
+        });
+        return child;
+    }
+
+    // @ts-ignore
+    start() {
+        throw new Error("Not supported, use fork.");
+    }
+}
+
+class ForkedGulp extends gulp.Gulp {
+    /**
+     * @param {gulp.Gulp["tasks"]} tasks
+     */
+    constructor(tasks) {
+        super();
+        this.tasks = tasks;
+    }
+
+    // Do not reset tasks
+    _resetAllTasks() {}
+    _resetSpecificTasks() {}
+    _resetTask() {}
+}
+
+// internal `Gulp` instance for compilation artifacts.
+const compilationGulp = new CompilationGulp();
+
+/** @type {Map<ResolvedProjectSpec, ProjectGraph>} */
+const projectGraphCache = new Map();
+
+/** @type {Map<string, { typescript: string, alias: string, paths: ResolvedPathOptions }>} */
+const typescriptAliasMap = new Map();
+
+/**
+ * Defines a gulp orchestration for a TypeScript project, returning a callback that can be used to trigger compilation.
+ * @param {string} projectSpec The path to a tsconfig.json file or its containing directory.
+ * @param {CompileOptions} [options] Project compilation options.
+ * @returns {() => Promise<void>}
+ */
+function createCompiler(projectSpec, options) {
+    const resolvedOptions = resolveCompileOptions(options);
+    const resolvedProjectSpec = resolveProjectSpec(projectSpec, resolvedOptions.paths, /*referrer*/ undefined);
+    const projectGraph = getOrCreateProjectGraph(resolvedProjectSpec, resolvedOptions.paths);
+    projectGraph.isRoot = true;
+    const taskName = compileTaskName(ensureCompileTask(projectGraph, resolvedOptions), resolvedOptions.typescript);
+    return () => new Promise((resolve, reject) => compilationGulp
+        .fork(resolvedOptions.verbose)
+        .start(taskName, err => err ? reject(err) : resolve()));
+}
+exports.createCompiler = createCompiler;
+
+/**
+ * Defines and executes a gulp orchestration for a TypeScript project.
+ * @param {string} projectSpec The path to a tsconfig.json file or its containing directory.
+ * @param {CompileOptions} [options] Project compilation options.
+ * @returns {Promise<void>}
+ *
+ * @typedef CompileOptions
+ * @property {string} [cwd] The path to use for the current working directory. Defaults to `process.cwd()`.
+ * @property {string} [base] The path to use as the base for relative paths. Defaults to `cwd`.
+ * @property {string} [typescript] A module specifier or path (relative to gulpfile.js) to the version of TypeScript to use.
+ * @property {Hook} [js] Pipeline hook for .js file outputs.
+ * @property {Hook} [dts] Pipeline hook for .d.ts file outputs.
+ * @property {boolean} [verbose] Indicates whether verbose logging is enabled.
+ * @property {boolean} [force] Force recompilation (no up-to-date check).
+ * @property {boolean} [inProcess] Indicates whether to run gulp-typescript in-process or out-of-process (default).
+ *
+ * @typedef {(stream: NodeJS.ReadableStream) => NodeJS.ReadWriteStream} Hook
+ */
+function compile(projectSpec, options) {
+    const compiler = createCompiler(projectSpec, options);
+    return compiler();
+}
+exports.compile = compile;
+
+/**
+ * Defines a gulp orchestration to clean the outputs of a TypeScript project, returning a callback that can be used to trigger compilation.
+ * @param {string} projectSpec The path to a tsconfig.json file or its containing directory.
+ * @param {PathOptions} [options] Project clean options.
+ */
+function createCleaner(projectSpec, options) {
+    const paths = resolvePathOptions(options);
+    const resolvedProjectSpec = resolveProjectSpec(projectSpec, paths, /*referrer*/ undefined);
+    const projectGraph = getOrCreateProjectGraph(resolvedProjectSpec, paths);
+    projectGraph.isRoot = true;
+    const taskName = cleanTaskName(ensureCleanTask(projectGraph));
+    return () => new Promise((resolve, reject) => compilationGulp
+        .fork()
+        .start(taskName, err => err ? reject(err) : resolve()));
+}
+exports.createCleaner = createCleaner;
+
+/**
+ * Defines and executes a gulp orchestration to clean the outputs of a TypeScript project.
+ * @param {string} projectSpec The path to a tsconfig.json file or its containing directory.
+ * @param {PathOptions} [options] Project clean options.
+ */
+function clean(projectSpec, options) {
+    const cleaner = createCleaner(projectSpec, options);
+    return cleaner();
+}
+exports.clean = clean;
+
+/**
+ * Defines a watcher to execute a gulp orchestration to recompile a TypeScript project.
+ * @param {string} projectSpec
+ * @param {WatchCallback | string[] | CompileOptions} [options]
+ * @param {WatchCallback | string[]} [tasks]
+ * @param {WatchCallback} [callback]
+ */
+function watch(projectSpec, options, tasks, callback) {
+    if (typeof tasks === "function") callback = tasks, tasks = /**@type {string[] | undefined}*/(undefined);
+    if (typeof options === "function") callback = options, tasks = /**@type {string[] | undefined}*/(undefined), options = /**@type {CompileOptions | undefined}*/(undefined);
+    if (Array.isArray(options)) tasks = options, options = /**@type {CompileOptions | undefined}*/(undefined);
+    const resolvedOptions = resolveCompileOptions(options);
+    resolvedOptions.watch = true;
+    const resolvedProjectSpec = resolveProjectSpec(projectSpec, resolvedOptions.paths, /*referrer*/ undefined);
+    const projectGraph = getOrCreateProjectGraph(resolvedProjectSpec, resolvedOptions.paths);
+    projectGraph.isRoot = true;
+    ensureWatcher(projectGraph, resolvedOptions, tasks, callback);
+}
+exports.watch = watch;
+
+/**
+ * Adds a named alias for a TypeScript language service path
+ * @param {string} alias An alias for a TypeScript version.
+ * @param {string} typescript An alias or module specifier for a TypeScript version.
+ * @param {PathOptions} [options] Options used to resolve the path to `typescript`.
+ */
+function addTypeScript(alias, typescript, options) {
+    const paths = resolvePathOptions(options);
+    typescriptAliasMap.set(alias, { typescript, alias, paths });
+}
+exports.addTypeScript = addTypeScript;
+
+/**
+ * Flattens a project with project references into a single project.
+ * @param {string} projectSpec The path to a tsconfig.json file or its containing directory.
+ * @param {string} flattenedProjectSpec The output path for the flattened tsconfig.json file.
+ * @param {FlattenOptions} [options] Options used to flatten a project hierarchy.
+ *
+ * @typedef FlattenOptions
+ * @property {string} [cwd] The path to use for the current working directory. Defaults to `process.cwd()`.
+ * @property {CompilerOptions} [compilerOptions] Compiler option overrides.
+ * @property {boolean} [force] Forces creation of the output project.
+ * @property {string[]} [exclude] Files to exclude (relative to `cwd`)
+ */
+function flatten(projectSpec, flattenedProjectSpec, options = {}) {
+    const paths = resolvePathOptions(options);
+    const files = [];
+    const resolvedOutputSpec = path.resolve(paths.cwd, flattenedProjectSpec);
+    const resolvedOutputDirectory = path.dirname(resolvedOutputSpec);
+    const resolvedProjectSpec = resolveProjectSpec(projectSpec, paths, /*referrer*/ undefined);
+    const projectGraph = getOrCreateProjectGraph(resolvedProjectSpec, paths);
+    const skipProjects = /**@type {Set<ProjectGraph>}*/(new Set());
+    const skipFiles = new Set(options && options.exclude && options.exclude.map(file => path.resolve(paths.cwd, file)));
+    recur(projectGraph);
+
+    if (options.force || needsUpdate(files, resolvedOutputSpec)) {
+        const config = {
+            extends: normalizeSlashes(path.relative(resolvedOutputDirectory, resolvedProjectSpec)),
+            compilerOptions: options.compilerOptions || {},
+            files: files.map(file => normalizeSlashes(path.relative(resolvedOutputDirectory, file)))
+        };
+        mkdirp.sync(resolvedOutputDirectory);
+        fs.writeFileSync(resolvedOutputSpec, JSON.stringify(config, undefined, 2), "utf8");
+    }
+
+    /**
+     * @param {ProjectGraph} projectGraph
+     */
+    function recur(projectGraph) {
+        if (skipProjects.has(projectGraph)) return;
+        skipProjects.add(projectGraph);
+        for (const ref of projectGraph.references) {
+            recur(ref.target);
+        }
+        for (let file of projectGraph.project.fileNames) {
+            file = path.resolve(projectGraph.projectDirectory, file);
+            if (skipFiles.has(file)) continue;
+            skipFiles.add(file);
+            files.push(file);
+        }
+    }
+}
+exports.flatten = flatten;
+
+/**
+ * Returns a Promise that resolves when all pending build tasks have completed
+ * @param {import("prex").CancellationToken} [token]
+ */
+function waitForWorkToComplete(token) {
+    return countdown.wait(token);
+}
+exports.waitForWorkToComplete = waitForWorkToComplete;
+
+/**
+ * Returns a Promise that resolves when all pending build tasks have completed
+ * @param {import("prex").CancellationToken} [token]
+ */
+function waitForWorkToStart(token) {
+    return workStartedEvent.wait(token);
+}
+exports.waitForWorkToStart = waitForWorkToStart;
+
+function getRemainingWork() {
+    return countdown.remainingCount > 0;
+}
+exports.hasRemainingWork = getRemainingWork;
+
+/**
+ * Resolve a TypeScript specifier into a fully-qualified module specifier and any requisite dependencies.
+ * @param {string} typescript An unresolved module specifier to a TypeScript version.
+ * @param {ResolvedPathOptions} paths Paths used to resolve `typescript`.
+ * @returns {ResolvedTypeScript}
+ *
+ * @typedef {string & {_isResolvedTypeScript: never}} ResolvedTypeScriptSpec
+ *
+ * @typedef ResolvedTypeScript
+ * @property {ResolvedTypeScriptSpec} typescript
+ * @property {string} [alias]
+ */
+function resolveTypeScript(typescript = "default", paths) {
+    let alias;
+    while (typescriptAliasMap.has(typescript)) {
+        ({ typescript, alias, paths } = typescriptAliasMap.get(typescript));
+    }
+
+    if (typescript === "default") {
+        typescript = require.resolve("../../lib/typescript");
+    }
+    else if (isPath(typescript)) {
+        typescript = path.resolve(paths.cwd, typescript);
+    }
+
+    return { typescript: /**@type {ResolvedTypeScriptSpec}*/(normalizeSlashes(typescript)), alias };
+}
+
+/**
+ * Gets a suffix to append to Gulp task names that vary by TypeScript version.
+ * @param {ResolvedTypeScript} typescript A resolved module specifier to a TypeScript version.
+ * @param {ResolvedPathOptions} paths Paths used to resolve a relative reference to `typescript`.
+ */
+function getTaskNameSuffix(typescript, paths) {
+    return typescript.typescript === resolveTypeScript("default", paths).typescript ? "" :
+        typescript.alias ? `@${typescript.alias}` :
+        isPath(typescript.typescript) ? `@${normalizeSlashes(path.relative(paths.base, typescript.typescript))}` :
+        `@${typescript}`;
+}
+
+/** @type {ResolvedPathOptions} */
+const defaultPaths = (() => {
+    const cwd = /**@type {AbsolutePath}*/(normalizeSlashes(process.cwd()));
+    return { cwd, base: cwd };
+})();
+
+/**
+ * @param {PathOptions | undefined} options Path options to resolve and normalize.
+ * @returns {ResolvedPathOptions}
+ *
+ * @typedef PathOptions
+ * @property {string} [cwd] The path to use for the current working directory. Defaults to `process.cwd()`.
+ * @property {string} [base] The path to use as the base for relative paths. Defaults to `cwd`.
+ *
+ * @typedef ResolvedPathOptions
+ * @property {AbsolutePath} cwd The path to use for the current working directory. Defaults to `process.cwd()`.
+ * @property {AbsolutePath} base The path to use as the base for relative paths. Defaults to `cwd`.
+ */
+function resolvePathOptions(options) {
+    const cwd = options && options.cwd ? resolvePath(defaultPaths.cwd, options.cwd) : defaultPaths.cwd;
+    const base = options && options.base ? resolvePath(cwd, options.base) : cwd;
+    return cwd === defaultPaths.cwd && base === defaultPaths.base ? defaultPaths : { cwd, base };
+}
+
+/**
+ * @param {CompileOptions} [options]
+ * @returns {ResolvedCompileOptions}
+ *
+ * @typedef ResolvedCompileOptions
+ * @property {ResolvedPathOptions} paths
+ * @property {ResolvedTypeScript} typescript A resolved reference to a TypeScript implementation.
+ * @property {Hook} [js] Pipeline hook for .js file outputs.
+ * @property {Hook} [dts] Pipeline hook for .d.ts file outputs.
+ * @property {boolean} [verbose] Indicates whether verbose logging is enabled.
+ * @property {boolean} [force] Force recompilation (no up-to-date check).
+ * @property {boolean} [inProcess] Indicates whether to run gulp-typescript in-process or out-of-process (default).
+ * @property {boolean} [watch] Indicates the project was created in watch mode
+ */
+function resolveCompileOptions(options = {}) {
+    const paths = resolvePathOptions(options);
+    const typescript = resolveTypeScript(options.typescript, paths);
+    return {
+        paths,
+        typescript,
+        js: options.js,
+        dts: options.dts,
+        verbose: options.verbose || false,
+        force: options.force || false,
+        inProcess: options.inProcess || false
+    };
+}
+
+/**
+ * @param {ResolvedCompileOptions} left
+ * @param {ResolvedCompileOptions} right
+ * @returns {ResolvedCompileOptions}
+ */
+function mergeCompileOptions(left, right) {
+    if (left.typescript.typescript !== right.typescript.typescript) throw new Error("Cannot merge project options targeting different TypeScript packages");
+    if (tryReuseCompileOptions(left, right)) return left;
+    return {
+        paths: left.paths,
+        typescript: left.typescript,
+        js: right.js || left.js,
+        dts: right.dts || left.dts,
+        verbose: right.verbose || left.verbose,
+        force: right.force || left.force,
+        inProcess: right.inProcess || left.inProcess,
+        watch: right.watch || left.watch
+    };
+}
+
+/**
+ * @param {ResolvedCompileOptions} left
+ * @param {ResolvedCompileOptions} right
+ */
+function tryReuseCompileOptions(left, right) {
+    return left === right
+        || left.js === (right.js || left.js)
+        && left.dts === (right.dts || left.dts)
+        && !left.verbose === !(right.verbose || left.verbose)
+        && !left.force === !(right.force || left.force)
+        && !left.inProcess === !(right.inProcess || left.inProcess);
+}
+
+/**
+ * @param {ResolvedProjectSpec} projectSpec
+ * @param {ResolvedPathOptions} paths
+ * @returns {UnqualifiedProjectName}
+ *
+ * @typedef {string & {_isUnqualifiedProjectName:never}} UnqualifiedProjectName
+ */
+function getUnqualifiedProjectName(projectSpec, paths) {
+    let projectName = path.relative(paths.base, projectSpec);
+    if (path.basename(projectName) === "tsconfig.json") projectName = path.dirname(projectName);
+    return /**@type {UnqualifiedProjectName}*/(normalizeSlashes(projectName));
+}
+
+/**
+ * @param {UnqualifiedProjectName} projectName
+ * @param {ResolvedPathOptions} paths
+ * @param {ResolvedTypeScript} typescript
+ * @returns {QualifiedProjectName}
+ *
+ * @typedef {string & {_isQualifiedProjectName:never}} QualifiedProjectName
+ */
+function getQualifiedProjectName(projectName, paths, typescript) {
+    return /**@type {QualifiedProjectName}*/(projectName + getTaskNameSuffix(typescript, paths));
+}
+
+/**
+ * @typedef {import("../../lib/typescript").ParseConfigFileHost} ParseConfigFileHost
+ * @type {ParseConfigFileHost}
+ */
+const parseConfigFileHost = {
+    useCaseSensitiveFileNames: ts.sys.useCaseSensitiveFileNames,
+    fileExists: fileName => ts.sys.fileExists(fileName),
+    readFile: fileName => ts.sys.readFile(fileName),
+    getCurrentDirectory: () => process.cwd(),
+    readDirectory: (rootDir, extensions, exclude, include, depth) => ts.sys.readDirectory(rootDir, extensions, exclude, include, depth),
+    onUnRecoverableConfigFileDiagnostic: diagnostic => reportDiagnostics([diagnostic])
+};
+
+/**
+ * @param {AbsolutePath} [cwd]
+ * @returns {ParseConfigFileHost}
+ */
+function getParseConfigFileHost(cwd) {
+    if (!cwd || cwd === defaultPaths.cwd) return parseConfigFileHost;
+    return {
+        useCaseSensitiveFileNames: parseConfigFileHost.useCaseSensitiveFileNames,
+        fileExists: parseConfigFileHost.fileExists,
+        readFile: parseConfigFileHost.readFile,
+        getCurrentDirectory: () => cwd,
+        readDirectory: parseConfigFileHost.readDirectory,
+        onUnRecoverableConfigFileDiagnostic: diagnostic => reportDiagnostics([diagnostic], { cwd })
+    };
+}
+
+/**
+ * @param {ResolvedProjectSpec} projectSpec
+ * @param {ResolvedPathOptions} paths
+ * @returns {ProjectGraph}
+ *
+ * @typedef ProjectGraph
+ * @property {ResolvedPathOptions} paths
+ * @property {ResolvedProjectSpec} projectSpec The fully qualified path to the tsconfig.json of the project
+ * @property {UnqualifiedProjectName} projectName The relative project name, excluding any TypeScript suffix.
+ * @property {AbsolutePath} projectDirectory The fully qualified path to the project directory.
+ * @property {ParsedCommandLine} project The parsed tsconfig.json file.
+ * @property {ProjectGraphReference[]} references An array of project references.
+ * @property {Set<ProjectGraph>} referrers An array of referring projects.
+ * @property {Set<AbsolutePath>} inputs A set of compilation inputs.
+ * @property {Set<AbsolutePath>} outputs A set of compilation outputs.
+ * @property {Map<ResolvedTypeScriptSpec, ProjectGraphConfiguration>} configurations TypeScript-specific configurations for the project.
+ * @property {boolean} cleanTaskCreated A value indicating whether a `clean:` task has been created for this project (not dependent on TypeScript version).
+ * @property {boolean} watcherCreated A value indicating whether a watcher has been created for this project.
+ * @property {boolean} isRoot The project graph is a root project reference.
+ * @property {Set<Watcher>} [allWatchers] Tasks to execute when the compilation has completed after being triggered by a watcher.
+ *
+ * @typedef ProjectGraphReference
+ * @property {ProjectGraph} source The referring project.
+ * @property {ProjectGraph} target The referenced project.
+ */
+function getOrCreateProjectGraph(projectSpec, paths) {
+    let projectGraph = projectGraphCache.get(projectSpec);
+    if (!projectGraph) {
+        const project = parseProject(projectSpec, paths);
+        const projectDirectory = parentDirectory(projectSpec);
+        projectGraph = {
+            paths,
+            projectSpec,
+            projectName: getUnqualifiedProjectName(projectSpec, paths),
+            projectDirectory,
+            project,
+            references: [],
+            referrers: new Set(),
+            inputs: new Set(project.fileNames.map(file => resolvePath(projectDirectory, file))),
+            outputs: new Set(ts.getAllProjectOutputs(project).map(file => resolvePath(projectDirectory, file))),
+            configurations: new Map(),
+            cleanTaskCreated: false,
+            watcherCreated: false,
+            isRoot: false
+        };
+        projectGraphCache.set(projectSpec, projectGraph);
+        if (project.projectReferences) {
+            for (const projectReference of project.projectReferences) {
+                const resolvedProjectSpec = resolveProjectSpec(projectReference.path, paths, projectGraph);
+                const referencedProject = getOrCreateProjectGraph(resolvedProjectSpec, paths);
+                const reference = { source: projectGraph, target: referencedProject };
+                projectGraph.references.push(reference);
+                referencedProject.referrers.add(projectGraph);
+            }
+        }
+    }
+    return projectGraph;
+}
+
+/**
+ * @param {ResolvedPathOptions} paths
+ */
+function createParseProject(paths) {
+    /**
+     * @param {string} configFilePath
+     */
+    function getProject(configFilePath) {
+        const projectSpec = resolveProjectSpec(configFilePath, paths, /*referrer*/ undefined);
+        const projectGraph = getOrCreateProjectGraph(projectSpec, defaultPaths);
+        return projectGraph && projectGraph.project;
+    }
+    return getProject;
+}
+
+/**
+ * @param {ProjectGraph} projectGraph
+ * @param {ParsedCommandLine} parsedProject
+ */
+function updateProjectGraph(projectGraph, parsedProject) {
+    projectGraph.project = parsedProject;
+    projectGraph.inputs = new Set(projectGraph.project.fileNames.map(file => resolvePath(projectGraph.projectDirectory, file)));
+    projectGraph.outputs = new Set(ts.getAllProjectOutputs(projectGraph.project).map(file => resolvePath(projectGraph.projectDirectory, file)));
+
+    // Update project references.
+    const oldReferences = new Set(projectGraph.references.map(ref => ref.target));
+    projectGraph.references = [];
+    if (projectGraph.project.projectReferences) {
+        for (const projectReference of projectGraph.project.projectReferences) {
+            const resolvedProjectSpec = resolveProjectSpec(projectReference.path, projectGraph.paths, projectGraph);
+            const referencedProject = getOrCreateProjectGraph(resolvedProjectSpec, projectGraph.paths);
+            const reference = { source: projectGraph, target: referencedProject };
+            projectGraph.references.push(reference);
+            referencedProject.referrers.add(projectGraph);
+            oldReferences.delete(referencedProject);
+        }
+    }
+
+    // Remove project references that have been removed from the project
+    for (const referencedProject of oldReferences) {
+        referencedProject.referrers.delete(projectGraph);
+        // If there are no more references to this project and the project was not directly requested,
+        // remove it from the cache.
+        if (referencedProject.referrers.size === 0 && !referencedProject.isRoot) {
+            projectGraphCache.delete(referencedProject.projectSpec);
+        }
+    }
+}
+
+/**
+ * @param {ResolvedProjectSpec} projectSpec
+ * @param {ResolvedPathOptions} paths
+ */
+function parseProject(projectSpec, paths) {
+    return ts.getParsedCommandLineOfConfigFile(projectSpec, {}, getParseConfigFileHost(paths.cwd));
+}
+
+/**
+ * @param {ProjectGraph} projectGraph
+ * @param {ResolvedCompileOptions} resolvedOptions
+ * @returns {ProjectGraphConfiguration}
+ *
+ * @typedef ProjectGraphConfiguration
+ * @property {QualifiedProjectName} projectName
+ * @property {ResolvedCompileOptions} resolvedOptions
+ * @property {boolean} compileTaskCreated A value indicating whether a `compile:` task has been created for this project.
+ * @property {Set<Watcher>} [watchers] Tasks to execute when the compilation has completed after being triggered by a watcher.
+ */
+function getOrCreateProjectGraphConfiguration(projectGraph, resolvedOptions) {
+    let projectGraphConfig = projectGraph.configurations.get(resolvedOptions.typescript.typescript);
+    if (!projectGraphConfig) {
+        projectGraphConfig = {
+            projectName: getQualifiedProjectName(projectGraph.projectName, resolvedOptions.paths, resolvedOptions.typescript),
+            resolvedOptions,
+            compileTaskCreated: false
+        };
+        projectGraph.configurations.set(resolvedOptions.typescript.typescript, projectGraphConfig);
+    }
+    return projectGraphConfig;
+}
+
+/**
+ * Resolves a series of path steps as a normalized, canonical, and absolute path.
+ * @param {AbsolutePath} basePath
+ * @param {...string} paths
+ * @returns {AbsolutePath}
+ *
+ * @typedef {string & {_isResolvedPath:never}} AbsolutePath
+ */
+function resolvePath(basePath, ...paths) {
+    return /**@type {AbsolutePath}*/(normalizeSlashes(path.resolve(basePath, ...paths)));
+}
+
+/**
+ * @param {AbsolutePath} from
+ * @param {AbsolutePath} to
+ * @returns {Path}
+ *
+ * @typedef {string & {_isRelativePath:never}} RelativePath
+ * @typedef {RelativePath | AbsolutePath} Path
+ */
+function relativePath(from, to) {
+    let relativePath = normalizeSlashes(path.relative(from, to));
+    if (!relativePath) relativePath = ".";
+    if (path.isAbsolute(relativePath)) return /**@type {AbsolutePath}*/(relativePath);
+    if (relativePath.charAt(0) !== ".") relativePath = "./" + relativePath;
+    return /**@type {RelativePath}*/(relativePath);
+}
+
+/**
+ * @param {AbsolutePath} file
+ * @returns {AbsolutePath}
+ */
+function parentDirectory(file) {
+    const dirname = path.dirname(file);
+    if (!dirname || dirname === file) return file;
+    return /**@type {AbsolutePath}*/(normalizeSlashes(dirname));
+}
+
+/**
+ * @param {string} projectSpec
+ * @param {ResolvedPathOptions} paths
+ * @param {ProjectGraph | undefined} referrer
+ * @returns {ResolvedProjectSpec}
+ *
+ * @typedef {AbsolutePath & {_isResolvedProjectSpec: never}} ResolvedProjectSpec
+ */
+function resolveProjectSpec(projectSpec, paths, referrer) {
+    let projectPath = resolvePath(paths.cwd, referrer && referrer.projectDirectory || "", projectSpec);
+    if (!ts.sys.fileExists(projectPath)) projectPath = resolvePath(paths.cwd, projectPath, "tsconfig.json");
+    return /**@type {ResolvedProjectSpec}*/(normalizeSlashes(projectPath));
+}
+
+/**
+ * @param {ProjectGraph} projectGraph
+ * @param {ResolvedPathOptions} paths
+ */
+function resolveDestPath(projectGraph, paths) {
+    /** @type {AbsolutePath} */
+    let destPath = projectGraph.projectDirectory;
+    if (projectGraph.project.options.outDir) {
+        destPath = resolvePath(paths.cwd, destPath, projectGraph.project.options.outDir);
+    }
+    else if (projectGraph.project.options.outFile || projectGraph.project.options.out) {
+        destPath = parentDirectory(resolvePath(paths.cwd, destPath, projectGraph.project.options.outFile || projectGraph.project.options.out));
+    }
+    return relativePath(paths.base, destPath);
+}
+
+/**
+ * @param {ProjectGraph} projectGraph
+ * @param {ResolvedCompileOptions} options
+ */
+function ensureCompileTask(projectGraph, options) {
+    const projectGraphConfig = getOrCreateProjectGraphConfiguration(projectGraph, options);
+    projectGraphConfig.resolvedOptions = mergeCompileOptions(projectGraphConfig.resolvedOptions, options);
+    const hasCompileTask = projectGraphConfig.compileTaskCreated;
+    projectGraphConfig.compileTaskCreated = true;
+    const deps = makeProjectReferenceCompileTasks(projectGraph, projectGraphConfig.resolvedOptions.typescript, projectGraphConfig.resolvedOptions.paths, projectGraphConfig.resolvedOptions.watch);
+    if (!hasCompileTask) {
+        compilationGulp.task(compileTaskName(projectGraph, projectGraphConfig.resolvedOptions.typescript), deps, () => {
+            const destPath = resolveDestPath(projectGraph, projectGraphConfig.resolvedOptions.paths);
+            const { sourceMap, inlineSourceMap, inlineSources = false, sourceRoot, declarationMap } = projectGraph.project.options;
+            const configFilePath = projectGraph.project.options.configFilePath;
+            const sourceMapPath = inlineSourceMap ? undefined : ".";
+            const sourceMapOptions = { includeContent: inlineSources, sourceRoot, destPath };
+            const project = projectGraphConfig.resolvedOptions.inProcess
+                ? tsc.createProject(configFilePath, { typescript: require(projectGraphConfig.resolvedOptions.typescript.typescript) })
+                : tsc_oop.createProject(configFilePath, {}, { typescript: projectGraphConfig.resolvedOptions.typescript.typescript });
+            const stream = project.src()
+                .pipe(gulpif(!projectGraphConfig.resolvedOptions.force, upToDate(projectGraph.project, { verbose: projectGraphConfig.resolvedOptions.verbose, parseProject: createParseProject(projectGraphConfig.resolvedOptions.paths) })))
+                .pipe(gulpif(sourceMap || inlineSourceMap, sourcemaps.init()))
+                .pipe(project());
+            if (projectGraphConfig.resolvedOptions.watch) {
+                stream.on("error", error => {
+                    if (error.message === "TypeScript: Compilation failed") {
+                        stream.emit("end");
+                        stream.js.emit("end");
+                        stream.dts.emit("end");
+                    }
+                });
+            }
+            const js = (projectGraphConfig.resolvedOptions.js ? projectGraphConfig.resolvedOptions.js(stream.js) : stream.js)
+                .pipe(gulpif(sourceMap || inlineSourceMap, sourcemaps.write(sourceMapPath, sourceMapOptions)));
+            const dts = (projectGraphConfig.resolvedOptions.dts ? projectGraphConfig.resolvedOptions.dts(stream.dts) : stream.dts)
+                .pipe(gulpif(declarationMap, sourcemaps.write(sourceMapPath, sourceMapOptions)));
+            return merge2([js, dts])
+                .pipe(gulp.dest(destPath));
+        });
+    }
+    return projectGraph;
+}
+
+/**
+ * @param {ProjectGraph} projectGraph
+ * @param {ResolvedTypeScript} typescript
+ * @param {ResolvedPathOptions} paths
+ * @param {boolean} watch
+ */
+function makeProjectReferenceCompileTasks(projectGraph, typescript, paths, watch) {
+    return projectGraph.references.map(({target}) => compileTaskName(ensureCompileTask(target, { paths, typescript, watch }), typescript));
+}
+
+/**
+ * @param {ProjectGraph} projectGraph
+ */
+function ensureCleanTask(projectGraph) {
+    if (!projectGraph.cleanTaskCreated) {
+        const deps = makeProjectReferenceCleanTasks(projectGraph);
+        compilationGulp.task(cleanTaskName(projectGraph), deps, () => {
+            let outputs = ts.getAllProjectOutputs(projectGraph.project);
+            if (!projectGraph.project.options.inlineSourceMap) {
+                if (projectGraph.project.options.sourceMap) {
+                    outputs = outputs.concat(outputs.filter(file => /\.jsx?$/.test(file)).map(file => file + ".map"));
+                }
+                if (projectGraph.project.options.declarationMap) {
+                    outputs = outputs.concat(outputs.filter(file => /\.d.ts$/.test(file)).map(file => file + ".map"));
+                }
+            }
+            return del(outputs);
+        });
+        projectGraph.cleanTaskCreated = true;
+    }
+    return projectGraph;
+}
+
+/**
+ * @param {ProjectGraph} projectGraph
+ */
+function makeProjectReferenceCleanTasks(projectGraph) {
+    return projectGraph.references.map(({target}) => cleanTaskName(ensureCleanTask(target)));
+}
+
+/**
+ * @param {ProjectGraph} projectGraph
+ * @param {ResolvedCompileOptions} options
+ * @param {string[]} [tasks]
+ * @param {(err?: any) => void} [callback]
+ *
+ * @typedef Watcher
+ * @property {string[]} [tasks]
+ * @property {(err?: any) => void} [callback]
+ *
+ * @typedef WatcherRegistration
+ * @property {() => void} end
+ */
+function ensureWatcher(projectGraph, options, tasks, callback) {
+    ensureCompileTask(projectGraph, options);
+    if (!projectGraph.watcherCreated) {
+        projectGraph.watcherCreated = true;
+        makeProjectReferenceWatchers(projectGraph, options.typescript, options.paths);
+        createWatcher(projectGraph, options, () => {
+            for (const config of projectGraph.configurations.values()) {
+                const taskName = compileTaskName(projectGraph, config.resolvedOptions.typescript);
+                const task = compilationGulp.tasks[taskName];
+                if (!task) continue;
+                possiblyTriggerRecompilation(config, task);
+            }
+        });
+    }
+    if ((tasks && tasks.length) || callback) {
+        const projectGraphConfig = getOrCreateProjectGraphConfiguration(projectGraph, options);
+        if (!projectGraphConfig.watchers) projectGraphConfig.watchers = new Set();
+        if (!projectGraph.allWatchers) projectGraph.allWatchers = new Set();
+
+        /** @type {Watcher} */
+        const watcher = { tasks, callback };
+        projectGraphConfig.watchers.add(watcher);
+        projectGraph.allWatchers.add(watcher);
+
+        /** @type {WatcherRegistration} */
+        const registration = {
+            end() {
+                projectGraphConfig.watchers.delete(watcher);
+                projectGraph.allWatchers.delete(watcher);
+            }
+        };
+        return registration;
+    }
+}
+
+/**
+ * @param {ProjectGraphConfiguration} config
+ * @param {import("orchestrator").Task} task
+ */
+function possiblyTriggerRecompilation(config, task) {
+    // if any of the task's dependencies are still running, wait until they are complete.
+    for (const dep of task.dep) {
+        if (compilationGulp.tasks[dep].running) {
+            setTimeout(possiblyTriggerRecompilation, 50, config, task);
+            return;
+        }
+    }
+
+    triggerRecompilation(task, config);
+}
+
+/**
+ * @param {import("orchestrator").Task} task
+ * @param {ProjectGraphConfiguration} config
+ */
+function triggerRecompilation(task, config) {
+    compilationGulp._resetTask(task);
+    if (config.watchers && config.watchers.size) {
+        compilationGulp.fork().start(task.name, () => {
+            /** @type {Set<string>} */
+            const taskNames = new Set();
+            /** @type {((err?: any) => void)[]} */
+            const callbacks = [];
+            for (const { tasks, callback } of config.watchers) {
+                if (tasks) for (const task of tasks) taskNames.add(task);
+                if (callback) callbacks.push(callback);
+            }
+            if (taskNames.size) {
+                gulp.start([...taskNames], error => {
+                    for (const callback of callbacks) callback(error);
+                });
+            }
+            else {
+                for (const callback of callbacks) callback();
+            }
+        });
+    }
+    else {
+        compilationGulp.fork(/*verbose*/ true).start(task.name);
+    }
+}
+
+/**
+ * @param {ProjectGraph} projectGraph
+ * @param {ResolvedTypeScript} typescript
+ * @param {ResolvedPathOptions} paths
+ */
+function makeProjectReferenceWatchers(projectGraph, typescript, paths) {
+    for (const { target } of projectGraph.references) {
+        ensureWatcher(target, { paths, typescript });
+    }
+}
+
+/**
+ * @param {ProjectGraph} projectGraph
+ * @param {ResolvedCompileOptions} options
+ * @param {() => void} callback
+ */
+function createWatcher(projectGraph, options, callback) {
+    let projectRemoved = false;
+    let patterns = collectWatcherPatterns(projectGraph.projectSpec, projectGraph.project, projectGraph);
+    let watcher = /**@type {GulpWatcher}*/ (gulp.watch(patterns, { cwd: projectGraph.projectDirectory }, onWatchEvent));
+
+    /**
+     * @param {WatchEvent} event
+     */
+    function onWatchEvent(event) {
+        const file = resolvePath(options.paths.cwd, event.path);
+        if (file === projectGraph.projectSpec) {
+            onProjectWatchEvent(event);
+        }
+        else {
+            onInputOrOutputChanged(file);
+        }
+    }
+
+    /**
+     * @param {WatchEvent} event
+     */
+    function onProjectWatchEvent(event) {
+        if (event.type === "renamed" || event.type === "deleted") {
+            onProjectRenamedOrDeleted();
+        }
+        else {
+            onProjectCreatedOrModified();
+        }
+    }
+
+    function onProjectRenamedOrDeleted() {
+        // stop listening for file changes and wait for the project to be created again
+        projectRemoved = true;
+        watcher.end();
+        watcher = /**@type {GulpWatcher}*/ (gulp.watch([projectGraph.projectSpec], onWatchEvent));
+    }
+
+    function onProjectCreatedOrModified() {
+        const newParsedProject = parseProject(projectGraph.projectSpec, options.paths);
+        const newPatterns = collectWatcherPatterns(projectGraph.projectSpec, newParsedProject, projectGraph);
+        if (projectRemoved || !sameValues(patterns, newPatterns)) {
+            projectRemoved = false;
+            watcher.end();
+            updateProjectGraph(projectGraph, newParsedProject);
+            // Ensure we catch up with any added projects
+            for (const config of projectGraph.configurations.values()) {
+                if (config.watchers) {
+                    makeProjectReferenceWatchers(projectGraph, config.resolvedOptions.typescript, config.resolvedOptions.paths);
+                }
+            }
+            patterns = newPatterns;
+            watcher = /**@type {GulpWatcher}*/ (gulp.watch(patterns, onWatchEvent));
+        }
+        onProjectInvalidated();
+    }
+
+    function onProjectInvalidated() {
+        callback();
+    }
+
+    /**
+     * @param {AbsolutePath} file
+     */
+    function onInputOrOutputChanged(file) {
+        if (projectGraph.inputs.has(file) ||
+            projectGraph.references.some(ref => ref.target.outputs.has(file))) {
+            onProjectInvalidated();
+        }
+    }
+}
+
+/**
+ * @param {ResolvedProjectSpec} projectSpec
+ * @param {ParsedCommandLine} parsedProject
+ * @param {ProjectGraph} projectGraph
+ */
+function collectWatcherPatterns(projectSpec, parsedProject, projectGraph) {
+    const configFileSpecs = parsedProject.configFileSpecs;
+
+    // NOTE: we do not currently handle files from `/// <reference />` tags
+    const patterns = /**@type {string[]} */([]);
+
+    // Add the project contents.
+    if (configFileSpecs) {
+        addIncludeSpecs(patterns, configFileSpecs.validatedIncludeSpecs);
+        addExcludeSpecs(patterns, configFileSpecs.validatedExcludeSpecs);
+        addIncludeSpecs(patterns, configFileSpecs.filesSpecs);
+    }
+    else {
+        addWildcardDirectories(patterns, parsedProject.wildcardDirectories);
+        addIncludeSpecs(patterns, parsedProject.fileNames);
+    }
+
+    // Add the project itself.
+    addIncludeSpec(patterns, projectSpec);
+
+    // TODO: Add the project base.
+    // addExtendsSpec(patterns, project.raw && project.raw.extends);
+
+    // Add project reference outputs.
+    addProjectReferences(patterns, parsedProject.projectReferences);
+
+    return patterns;
+
+    /**
+     * @param {string[]} patterns
+     * @param {string | undefined} includeSpec
+     */
+    function addIncludeSpec(patterns, includeSpec) {
+        if (!includeSpec) return;
+        patterns.push(includeSpec);
+    }
+
+    /**
+     * @param {string[]} patterns
+     * @param {ReadonlyArray<string> | undefined} includeSpecs
+     */
+    function addIncludeSpecs(patterns, includeSpecs) {
+        if (!includeSpecs) return;
+        for (const includeSpec of includeSpecs) {
+            addIncludeSpec(patterns, includeSpec);
+        }
+    }
+
+    /**
+     * @param {string[]} patterns
+     * @param {string | undefined} excludeSpec
+     */
+    function addExcludeSpec(patterns, excludeSpec) {
+        if (!excludeSpec) return;
+        patterns.push("!" + excludeSpec);
+    }
+
+    /**
+     * @param {string[]} patterns
+     * @param {ReadonlyArray<string> | undefined} excludeSpecs
+     */
+    function addExcludeSpecs(patterns, excludeSpecs) {
+        if (!excludeSpecs) return;
+        for (const excludeSpec of excludeSpecs) {
+            addExcludeSpec(patterns, excludeSpec);
+        }
+    }
+
+    /**
+     * @param {string[]} patterns
+     * @param {ts.MapLike<ts.WatchDirectoryFlags> | undefined} wildcardDirectories
+     */
+    function addWildcardDirectories(patterns, wildcardDirectories) {
+        if (!wildcardDirectories) return;
+        for (const dirname of Object.keys(wildcardDirectories)) {
+            const flags = wildcardDirectories[dirname];
+            patterns.push(path.join(dirname, flags & ts.WatchDirectoryFlags.Recursive ? "**" : "", "*"));
+        }
+    }
+
+    // TODO: Add the project base
+    // /**
+    //  * @param {string[]} patterns
+    //  * @param {string | undefined} base
+    //  */
+    // function addExtendsSpec(patterns, base) {
+    //     if (!base) return;
+    //     addIncludeSpec(patterns, base);
+    // }
+
+    /**
+     * @param {string[]} patterns
+     * @param {ReadonlyArray<ProjectReference>} projectReferences
+     */
+    function addProjectReferences(patterns, projectReferences) {
+        if (!projectReferences) return;
+        for (const projectReference of projectReferences) {
+            const resolvedProjectSpec = resolveProjectSpec(projectReference.path, projectGraph.paths, projectGraph);
+            const referencedProject = getOrCreateProjectGraph(resolvedProjectSpec, projectGraph.paths);
+            for (const output of referencedProject.outputs) {
+                patterns.push(output);
+            }
+        }
+    }
+}
+
+/**
+ * @param {ProjectGraph} projectGraph
+ * @param {ResolvedTypeScript} typescript
+ */
+function compileTaskName(projectGraph, typescript) {
+    return `compile:${projectGraph.configurations.get(typescript.typescript).projectName}`;
+}
+
+/**
+ * @param {ProjectGraph} projectGraph
+ */
+function cleanTaskName(projectGraph) {
+    return `clean:${projectGraph.projectName}`;
+}
+
+/**
+ * @param {string} file
+ */
+function normalizeSlashes(file) {
+    return file.replace(/\\/g, "/");
+}
+
+/**
+ * Determines whether a module specifier is a path
+ * @param {string} moduleSpec
+ */
+function isPath(moduleSpec) {
+    return path.isAbsolute(moduleSpec) || /^\.\.?([\\/]|$)/.test(moduleSpec);
+}
+
+/**
+ * @template T
+ * @param {ReadonlyArray<T>} left
+ * @param {ReadonlyArray<T>} right
+ */
+function sameValues(left, right) {
+    if (left === right) return true;
+    if (left.length !== right.length) return false;
+    for (let i = 0; i < left.length; i++) {
+        if (left[i] !== right[i]) return false;
+    }
+    return true;
+}
+
+/**
+ * @typedef {import("../../lib/typescript").ParsedCommandLine & { options: CompilerOptions, configFileSpecs?: ConfigFileSpecs }} ParsedCommandLine
+ * @typedef {import("../../lib/typescript").CompilerOptions & { configFilePath?: string }} CompilerOptions
+ * @typedef {import("../../lib/typescript").ProjectReference} ProjectReference
+ * @typedef {import("gulp").WatchEvent} WatchEvent
+ * @typedef {import("gulp").WatchCallback} WatchCallback
+ * @typedef {NodeJS.EventEmitter & { end(): void, add(files: string | string[], done?: () => void): void, remove(file: string): void }} GulpWatcher
+ *
+ * @typedef ConfigFileSpecs
+ * @property {ReadonlyArray<string> | undefined} filesSpecs
+ * @property {ReadonlyArray<ProjectReference> | undefined} referenceSpecs
+ * @property {ReadonlyArray<string> | undefined} validatedIncludeSpecs
+ * @property {ReadonlyArray<string> | undefined} validatedExcludeSpecs
+ * @property {ts.MapLike<ts.WatchDirectoryFlags>} wildcardDirectories
+ */
 void 0;