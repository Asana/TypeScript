--- conflicted
+++ resolved
@@ -1,238 +1,223 @@
-/// <reference path="..\..\..\src\harness\harness.ts" />
-
-namespace ts {
-    interface File {
-        name: string;
-        content: string;
-    }
-
-    function createDefaultServerHost(fileMap: Map<File>): server.ServerHost {
-        let existingDirectories: Map<boolean> = {};
-        forEachValue(fileMap, v => {
-            let dir = getDirectoryPath(v.name);
-            let previous: string;
-            do {
-                existingDirectories[dir] = true;
-                previous = dir;
-                dir = getDirectoryPath(dir);
-            } while (dir !== previous);
-        });
-        return {
-            args: <string[]>[],
-            newLine: "\r\n",
-            useCaseSensitiveFileNames: false,
-            write: (s: string) => {
-            },
-            readFile: (path: string, encoding?: string): string => {
-                return hasProperty(fileMap, path) && fileMap[path].content;
-            },
-            writeFile: (path: string, data: string, writeByteOrderMark?: boolean) => {
-                throw new Error("NYI");
-            },
-            resolvePath: (path: string): string => {
-                throw new Error("NYI");
-            },
-            fileExists: (path: string): boolean => {
-                return hasProperty(fileMap, path);
-            },
-            directoryExists: (path: string): boolean => {
-                return hasProperty(existingDirectories, path);
-            },
-            createDirectory: (path: string) => {
-            },
-            getExecutingFilePath: (): string => {
-                return "";
-            },
-            getCurrentDirectory: (): string => {
-                return "";
-            },
-            readDirectory: (path: string, extension?: string[], exclude?: string[], include?: string[]): string[] => {
-                throw new Error("NYI");
-            },
-            exit: (exitCode?: number) => {
-            },
-            watchFile: (path, callback) => {
-                return {
-                    close: () => { }
-                };
-            },
-            watchDirectory: (path, callback, recursive?) => {
-                return {
-                    close: () => { }
-                };
-            },
-            setTimeout,
-            clearTimeout
-        };
-    }
-
-    function createProject(rootFile: string, serverHost: server.ServerHost): { project: server.Project, rootScriptInfo: server.ScriptInfo } {
-        let logger: server.Logger = {
-            close() { },
-            isVerbose: () => false,
-            loggingEnabled: () => false,
-            perftrc: (s: string) => { },
-            info: (s: string) => { },
-            startGroup: () => { },
-            endGroup: () => { },
-            msg: (s: string, type?: string) => { }
-        };
-
-        let projectService = new server.ProjectService(serverHost, logger);
-        let rootScriptInfo = projectService.openFile(rootFile, /* openedByClient */true);
-        let project = projectService.createInferredProject(rootScriptInfo);
-<<<<<<< HEAD
-        project.setProjectOptions( {files: [rootScriptInfo.fileName], compilerOptions: {module: ts.ModuleKind.AMD} } );
-=======
-        project.setProjectOptions({ files: [rootScriptInfo.fileName], compilerOptions: { module: ts.ModuleKind.AMD } });
->>>>>>> a28501ee
-        return {
-            project,
-            rootScriptInfo
-        };
-    }
-
-    describe("Caching in LSHost", () => {
-        it("works using legacy resolution logic", () => {
-            let root: File = {
-                name: "c:/d/f0.ts",
-                content: `import {x} from "f1"`
-            };
-
-            let imported: File = {
-                name: "c:/f1.ts",
-                content: `foo()`
-            };
-
-            let serverHost = createDefaultServerHost({ [root.name]: root, [imported.name]: imported });
-            let { project, rootScriptInfo } = createProject(root.name, serverHost);
-
-            // ensure that imported file was found
-            let diags = project.compilerService.languageService.getSemanticDiagnostics(imported.name);
-            assert.equal(diags.length, 1);
-
-            let originalFileExists = serverHost.fileExists;
-            {
-                // patch fileExists to make sure that disk is not touched
-                serverHost.fileExists = (fileName): boolean => {
-                    assert.isTrue(false, "fileExists should not be called");
-                    return false;
-                };
-
-                let newContent = `import {x} from "f1"
-                var x: string = 1;`;
-                rootScriptInfo.editContent(0, rootScriptInfo.content.length, newContent);
-                // trigger synchronization to make sure that import will be fetched from the cache
-                diags = project.compilerService.languageService.getSemanticDiagnostics(imported.name);
-                // ensure file has correct number of errors after edit
-                assert.equal(diags.length, 1);
-            }
-            {
-                let fileExistsIsCalled = false;
-                serverHost.fileExists = (fileName): boolean => {
-                    if (fileName === "lib.d.ts") {
-                        return false;
-                    }
-                    fileExistsIsCalled = true;
-                    assert.isTrue(fileName.indexOf("/f2.") !== -1);
-                    return originalFileExists.call(serverHost, fileName);
-                };
-                let newContent = `import {x} from "f2"`;
-                rootScriptInfo.editContent(0, rootScriptInfo.content.length, newContent);
-
-                try {
-                    // trigger synchronization to make sure that LSHost will try to find 'f2' module on disk
-                    project.compilerService.languageService.getSemanticDiagnostics(imported.name);
-                    assert.isTrue(false, `should not find file '${imported.name}'`);
-                }
-                catch (e) {
-                    assert.isTrue(e.message.indexOf(`Could not find file: '${imported.name}'.`) === 0);
-                }
-<<<<<<< HEAD
-
-=======
->>>>>>> a28501ee
-                assert.isTrue(fileExistsIsCalled);
-            }
-            {
-                let fileExistsCalled = false;
-                serverHost.fileExists = (fileName): boolean => {
-                    if (fileName === "lib.d.ts") {
-                        return false;
-                    }
-                    fileExistsCalled = true;
-                    assert.isTrue(fileName.indexOf("/f1.") !== -1);
-                    return originalFileExists.call(serverHost, fileName);
-                };
-
-                let newContent = `import {x} from "f1"`;
-                rootScriptInfo.editContent(0, rootScriptInfo.content.length, newContent);
-                project.compilerService.languageService.getSemanticDiagnostics(imported.name);
-                assert.isTrue(fileExistsCalled);
-
-                // setting compiler options discards module resolution cache
-                fileExistsCalled = false;
-
-                let opts = ts.clone(project.projectOptions);
-                opts.compilerOptions = ts.clone(opts.compilerOptions);
-                opts.compilerOptions.target = ts.ScriptTarget.ES5;
-                project.setProjectOptions(opts);
-
-                project.compilerService.languageService.getSemanticDiagnostics(imported.name);
-                assert.isTrue(fileExistsCalled);
-            }
-        });
-
-        it("loads missing files from disk", () => {
-            let root: File = {
-                name: `c:/foo.ts`,
-                content: `import {x} from "bar"`
-            };
-
-            let imported: File = {
-                name: `c:/bar.d.ts`,
-                content: `export var y = 1`
-            };
-
-            let fileMap: Map<File> = { [root.name]: root };
-            let serverHost = createDefaultServerHost(fileMap);
-            let originalFileExists = serverHost.fileExists;
-
-            let fileExistsCalledForBar = false;
-            serverHost.fileExists = fileName => {
-                if (fileName === "lib.d.ts") {
-                    return false;
-                }
-                if (!fileExistsCalledForBar) {
-                    fileExistsCalledForBar = fileName.indexOf("/bar.") !== -1;
-                }
-
-<<<<<<< HEAD
-                return originalFileExists(fileName);
-=======
-                return originalFileExists.call(serverHost, fileName);
->>>>>>> a28501ee
-            };
-
-            let { project, rootScriptInfo } = createProject(root.name, serverHost);
-
-            let diags = project.compilerService.languageService.getSemanticDiagnostics(root.name);
-            assert.isTrue(fileExistsCalledForBar, "'fileExists' should be called");
-            assert.isTrue(diags.length === 1, "one diagnostic expected");
-            assert.isTrue(typeof diags[0].messageText === "string" && ((<string>diags[0].messageText).indexOf("Cannot find module") === 0), "should be 'cannot find module' message");
-
-            // assert that import will success once file appear on disk
-            fileMap[imported.name] = imported;
-            fileExistsCalledForBar = false;
-<<<<<<< HEAD
-            rootScriptInfo.editContent(0, rootScriptInfo.content.length, `import {y} from "bar"`)
-=======
-            rootScriptInfo.editContent(0, rootScriptInfo.content.length, `import {y} from "bar"`);
->>>>>>> a28501ee
-
-            diags = project.compilerService.languageService.getSemanticDiagnostics(root.name);
-            assert.isTrue(fileExistsCalledForBar, "'fileExists' should be called");
-            assert.isTrue(diags.length === 0);
-        });
-    });
+/// <reference path="..\..\..\src\harness\harness.ts" />
+
+namespace ts {
+    interface File {
+        name: string;
+        content: string;
+    }
+
+    function createDefaultServerHost(fileMap: Map<File>): server.ServerHost {
+        let existingDirectories: Map<boolean> = {};
+        forEachValue(fileMap, v => {
+            let dir = getDirectoryPath(v.name);
+            let previous: string;
+            do {
+                existingDirectories[dir] = true;
+                previous = dir;
+                dir = getDirectoryPath(dir);
+            } while (dir !== previous);
+        });
+        return {
+            args: <string[]>[],
+            newLine: "\r\n",
+            useCaseSensitiveFileNames: false,
+            write: (s: string) => {
+            },
+            readFile: (path: string, encoding?: string): string => {
+                return hasProperty(fileMap, path) && fileMap[path].content;
+            },
+            writeFile: (path: string, data: string, writeByteOrderMark?: boolean) => {
+                throw new Error("NYI");
+            },
+            resolvePath: (path: string): string => {
+                throw new Error("NYI");
+            },
+            fileExists: (path: string): boolean => {
+                return hasProperty(fileMap, path);
+            },
+            directoryExists: (path: string): boolean => {
+                return hasProperty(existingDirectories, path);
+            },
+            createDirectory: (path: string) => {
+            },
+            getExecutingFilePath: (): string => {
+                return "";
+            },
+            getCurrentDirectory: (): string => {
+                return "";
+            },
+            readDirectory: (path: string, extension?: string[], exclude?: string[], include?: string[]): string[] => {
+                throw new Error("NYI");
+            },
+            exit: (exitCode?: number) => {
+            },
+            watchFile: (path, callback) => {
+                return {
+                    close: () => { }
+                };
+            },
+            watchDirectory: (path, callback, recursive?) => {
+                return {
+                    close: () => { }
+                };
+            },
+            setTimeout,
+            clearTimeout
+        };
+    }
+
+    function createProject(rootFile: string, serverHost: server.ServerHost): { project: server.Project, rootScriptInfo: server.ScriptInfo } {
+        let logger: server.Logger = {
+            close() { },
+            isVerbose: () => false,
+            loggingEnabled: () => false,
+            perftrc: (s: string) => { },
+            info: (s: string) => { },
+            startGroup: () => { },
+            endGroup: () => { },
+            msg: (s: string, type?: string) => { }
+        };
+
+        let projectService = new server.ProjectService(serverHost, logger);
+        let rootScriptInfo = projectService.openFile(rootFile, /* openedByClient */true);
+        let project = projectService.createInferredProject(rootScriptInfo);
+        project.setProjectOptions( {files: [rootScriptInfo.fileName], compilerOptions: {module: ts.ModuleKind.AMD} } ); 
+        return {
+            project,
+            rootScriptInfo
+        };
+    }
+
+    describe("Caching in LSHost", () => {
+        it("works using legacy resolution logic", () => {
+            let root: File = {
+                name: "c:/d/f0.ts",
+                content: `import {x} from "f1"`
+            };
+
+            let imported: File = {
+                name: "c:/f1.ts",
+                content: `foo()`
+            };
+
+            let serverHost = createDefaultServerHost({ [root.name]: root, [imported.name]: imported });
+            let { project, rootScriptInfo } = createProject(root.name, serverHost);
+
+            // ensure that imported file was found
+            let diags = project.compilerService.languageService.getSemanticDiagnostics(imported.name);
+            assert.equal(diags.length, 1);
+
+            let originalFileExists = serverHost.fileExists;
+            {
+                // patch fileExists to make sure that disk is not touched
+                serverHost.fileExists = (fileName): boolean => {
+                    assert.isTrue(false, "fileExists should not be called");
+                    return false;
+                };
+
+                let newContent = `import {x} from "f1"
+                var x: string = 1;`;
+                rootScriptInfo.editContent(0, rootScriptInfo.content.length, newContent);
+                // trigger synchronization to make sure that import will be fetched from the cache
+                diags = project.compilerService.languageService.getSemanticDiagnostics(imported.name);
+                // ensure file has correct number of errors after edit
+                assert.equal(diags.length, 1);
+            }
+            {
+                let fileExistsIsCalled = false;
+                serverHost.fileExists = (fileName): boolean => {
+                    if (fileName === "lib.d.ts") {
+                        return false;
+                    }
+                    fileExistsIsCalled = true;
+                    assert.isTrue(fileName.indexOf("/f2.") !== -1);
+                    return originalFileExists.call(serverHost, fileName);
+                };
+                let newContent = `import {x} from "f2"`;
+                rootScriptInfo.editContent(0, rootScriptInfo.content.length, newContent);
+
+                try {
+                    // trigger synchronization to make sure that LSHost will try to find 'f2' module on disk
+                    project.compilerService.languageService.getSemanticDiagnostics(imported.name);
+                    assert.isTrue(false, `should not find file '${imported.name}'`);
+                }
+                catch (e) {
+                    assert.isTrue(e.message.indexOf(`Could not find file: '${imported.name}'.`) === 0);
+                }
+                
+                assert.isTrue(fileExistsIsCalled);
+            }
+            {
+                let fileExistsCalled = false;
+                serverHost.fileExists = (fileName): boolean => {
+                    if (fileName === "lib.d.ts") {
+                        return false;
+                    }
+                    fileExistsCalled = true;
+                    assert.isTrue(fileName.indexOf("/f1.") !== -1);
+                    return originalFileExists.call(serverHost, fileName);
+                };
+
+                let newContent = `import {x} from "f1"`;
+                rootScriptInfo.editContent(0, rootScriptInfo.content.length, newContent);
+                project.compilerService.languageService.getSemanticDiagnostics(imported.name);
+                assert.isTrue(fileExistsCalled);
+
+                // setting compiler options discards module resolution cache
+                fileExistsCalled = false;
+
+                let opts = ts.clone(project.projectOptions);
+                opts.compilerOptions = ts.clone(opts.compilerOptions);
+                opts.compilerOptions.target = ts.ScriptTarget.ES5;
+                project.setProjectOptions(opts);
+
+                project.compilerService.languageService.getSemanticDiagnostics(imported.name);
+                assert.isTrue(fileExistsCalled);
+            }
+        });
+
+        it("loads missing files from disk", () => {
+            let root: File = {
+                name: `c:/foo.ts`,
+                content: `import {x} from "bar"`
+            };
+
+            let imported: File = {
+                name: `c:/bar.d.ts`,
+                content: `export var y = 1`
+            };
+
+            let fileMap: Map<File> = { [root.name]: root };
+            let serverHost = createDefaultServerHost(fileMap);
+            let originalFileExists = serverHost.fileExists;
+
+            let fileExistsCalledForBar = false;
+            serverHost.fileExists = fileName => {
+                if (fileName === "lib.d.ts") {
+                    return false;
+                }
+                if (!fileExistsCalledForBar) {
+                    fileExistsCalledForBar = fileName.indexOf("/bar.") !== -1;
+                }
+
+                return originalFileExists.call(serverHost, fileName);
+            };
+
+            let { project, rootScriptInfo } = createProject(root.name, serverHost);
+
+            let diags = project.compilerService.languageService.getSemanticDiagnostics(root.name);
+            assert.isTrue(fileExistsCalledForBar, "'fileExists' should be called");
+            assert.isTrue(diags.length === 1, "one diagnostic expected");
+            assert.isTrue(typeof diags[0].messageText === "string" && ((<string>diags[0].messageText).indexOf("Cannot find module") === 0), "should be 'cannot find module' message");
+
+            // assert that import will success once file appear on disk
+            fileMap[imported.name] = imported;
+            fileExistsCalledForBar = false;
+            rootScriptInfo.editContent(0, rootScriptInfo.content.length, `import {y} from "bar"`);
+
+            diags = project.compilerService.languageService.getSemanticDiagnostics(root.name);
+            assert.isTrue(fileExistsCalledForBar, "'fileExists' should be called");
+            assert.isTrue(diags.length === 0);
+        });
+    });
 }