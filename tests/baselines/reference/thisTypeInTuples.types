=== tests/cases/conformance/types/thisType/thisTypeInTuples.ts ===
interface Array<T> {
>Array : T[]
>T : T

    slice(): this;
>slice : { (this: T[], start?: number, end?: number): T[]; (): this; }
}

let t: [number, string] = [42, "hello"];
>t : [number, string]
>[42, "hello"] : [number, string]
>42 : 42
>"hello" : "hello"

let a = t.slice();
>a : [number, string]
>t.slice() : [number, string]
<<<<<<< HEAD
>t.slice : { (this: (number | string)[], start?: number, end?: number): (number | string)[]; (): [number, string]; }
>t : [number, string]
>slice : { (this: (number | string)[], start?: number, end?: number): (number | string)[]; (): [number, string]; }

let b = t.slice(1);
>b : (number | string)[]
>t.slice(1) : (number | string)[]
>t.slice : { (this: (number | string)[], start?: number, end?: number): (number | string)[]; (): [number, string]; }
>t : [number, string]
>slice : { (this: (number | string)[], start?: number, end?: number): (number | string)[]; (): [number, string]; }
>1 : number

let c = t.slice(0, 1);
>c : (number | string)[]
>t.slice(0, 1) : (number | string)[]
>t.slice : { (this: (number | string)[], start?: number, end?: number): (number | string)[]; (): [number, string]; }
>t : [number, string]
>slice : { (this: (number | string)[], start?: number, end?: number): (number | string)[]; (): [number, string]; }
>0 : number
>1 : number
=======
>t.slice : { (start?: number, end?: number): (string | number)[]; (): [number, string]; }
>t : [number, string]
>slice : { (start?: number, end?: number): (string | number)[]; (): [number, string]; }

let b = t.slice(1);
>b : (string | number)[]
>t.slice(1) : (string | number)[]
>t.slice : { (start?: number, end?: number): (string | number)[]; (): [number, string]; }
>t : [number, string]
>slice : { (start?: number, end?: number): (string | number)[]; (): [number, string]; }
>1 : 1

let c = t.slice(0, 1);
>c : (string | number)[]
>t.slice(0, 1) : (string | number)[]
>t.slice : { (start?: number, end?: number): (string | number)[]; (): [number, string]; }
>t : [number, string]
>slice : { (start?: number, end?: number): (string | number)[]; (): [number, string]; }
>0 : 0
>1 : 1
>>>>>>> 02334d85

<|MERGE_RESOLUTION|>--- conflicted
+++ resolved
@@ -1,62 +1,39 @@
-=== tests/cases/conformance/types/thisType/thisTypeInTuples.ts ===
-interface Array<T> {
->Array : T[]
->T : T
-
-    slice(): this;
->slice : { (this: T[], start?: number, end?: number): T[]; (): this; }
-}
-
-let t: [number, string] = [42, "hello"];
->t : [number, string]
->[42, "hello"] : [number, string]
->42 : 42
->"hello" : "hello"
-
-let a = t.slice();
->a : [number, string]
->t.slice() : [number, string]
-<<<<<<< HEAD
->t.slice : { (this: (number | string)[], start?: number, end?: number): (number | string)[]; (): [number, string]; }
->t : [number, string]
->slice : { (this: (number | string)[], start?: number, end?: number): (number | string)[]; (): [number, string]; }
-
-let b = t.slice(1);
->b : (number | string)[]
->t.slice(1) : (number | string)[]
->t.slice : { (this: (number | string)[], start?: number, end?: number): (number | string)[]; (): [number, string]; }
->t : [number, string]
->slice : { (this: (number | string)[], start?: number, end?: number): (number | string)[]; (): [number, string]; }
->1 : number
-
-let c = t.slice(0, 1);
->c : (number | string)[]
->t.slice(0, 1) : (number | string)[]
->t.slice : { (this: (number | string)[], start?: number, end?: number): (number | string)[]; (): [number, string]; }
->t : [number, string]
->slice : { (this: (number | string)[], start?: number, end?: number): (number | string)[]; (): [number, string]; }
->0 : number
->1 : number
-=======
->t.slice : { (start?: number, end?: number): (string | number)[]; (): [number, string]; }
->t : [number, string]
->slice : { (start?: number, end?: number): (string | number)[]; (): [number, string]; }
-
-let b = t.slice(1);
->b : (string | number)[]
->t.slice(1) : (string | number)[]
->t.slice : { (start?: number, end?: number): (string | number)[]; (): [number, string]; }
->t : [number, string]
->slice : { (start?: number, end?: number): (string | number)[]; (): [number, string]; }
->1 : 1
-
-let c = t.slice(0, 1);
->c : (string | number)[]
->t.slice(0, 1) : (string | number)[]
->t.slice : { (start?: number, end?: number): (string | number)[]; (): [number, string]; }
->t : [number, string]
->slice : { (start?: number, end?: number): (string | number)[]; (): [number, string]; }
->0 : 0
->1 : 1
->>>>>>> 02334d85
-
+=== tests/cases/conformance/types/thisType/thisTypeInTuples.ts ===
+interface Array<T> {
+>Array : T[]
+>T : T
+
+    slice(): this;
+>slice : { (this: T[], start?: number, end?: number): T[]; (): this; }
+}
+
+let t: [number, string] = [42, "hello"];
+>t : [number, string]
+>[42, "hello"] : [number, string]
+>42 : 42
+>"hello" : "hello"
+
+let a = t.slice();
+>a : [number, string]
+>t.slice() : [number, string]
+>t.slice : { (this: (string | number)[], start?: number, end?: number): (string | number)[]; (): [number, string]; }
+>t : [number, string]
+>slice : { (this: (string | number)[], start?: number, end?: number): (string | number)[]; (): [number, string]; }
+
+let b = t.slice(1);
+>b : (string | number)[]
+>t.slice(1) : (string | number)[]
+>t.slice : { (this: (string | number)[], start?: number, end?: number): (string | number)[]; (): [number, string]; }
+>t : [number, string]
+>slice : { (this: (string | number)[], start?: number, end?: number): (string | number)[]; (): [number, string]; }
+>1 : 1
+
+let c = t.slice(0, 1);
+>c : (string | number)[]
+>t.slice(0, 1) : (string | number)[]
+>t.slice : { (this: (string | number)[], start?: number, end?: number): (string | number)[]; (): [number, string]; }
+>t : [number, string]
+>slice : { (this: (string | number)[], start?: number, end?: number): (string | number)[]; (): [number, string]; }
+>0 : 0
+>1 : 1
+