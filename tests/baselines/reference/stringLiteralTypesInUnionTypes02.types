--- conflicted
+++ resolved
@@ -1,72 +1,62 @@
-=== tests/cases/conformance/types/stringLiteral/stringLiteralTypesInUnionTypes02.ts ===
-
-type T = string | "foo" | "bar" | "baz";
->T : string | "foo" | "bar" | "baz"
-
-var x: "foo" | "bar" | "baz" | string = undefined;
->x : "foo" | "bar" | "baz" | string
->undefined : undefined
-
-var y: T = undefined;
->y : string | "foo" | "bar" | "baz"
->T : string | "foo" | "bar" | "baz"
->undefined : undefined
-
-if (x === "foo") {
->x === "foo" : boolean
-<<<<<<< HEAD
->x : "foo" | "bar" | "baz" | string
->"foo" : "foo"
-=======
->x : string
->"foo" : string
->>>>>>> cdf4cded
-
-    let a = x;
->a : string
->x : string
-}
-else if (x !== "bar") {
->x !== "bar" : boolean
-<<<<<<< HEAD
->x : "foo" | "bar" | "baz" | string
->"bar" : "bar"
-=======
->x : string
->"bar" : string
->>>>>>> cdf4cded
-
-    let b = x || y;
->b : string
->x || y : string
->x : string
->y : string
-}
-else {
-    let c = x;
->c : string
->x : string
-
-    let d = y;
->d : string
->y : string
-
-    let e: (typeof x) | (typeof y) = c || d;
->e : string
->x : string
->y : string
->c || d : string
->c : string
->d : string
-}
-
-x = y;
->x = y : string
->x : "foo" | "bar" | "baz" | string
->y : string
-
-y = x;
->y = x : string
->y : string | "foo" | "bar" | "baz"
->x : string
-
+=== tests/cases/conformance/types/stringLiteral/stringLiteralTypesInUnionTypes02.ts ===
+
+type T = string | "foo" | "bar" | "baz";
+>T : string | "foo" | "bar" | "baz"
+
+var x: "foo" | "bar" | "baz" | string = undefined;
+>x : "foo" | "bar" | "baz" | string
+>undefined : undefined
+
+var y: T = undefined;
+>y : string | "foo" | "bar" | "baz"
+>T : string | "foo" | "bar" | "baz"
+>undefined : undefined
+
+if (x === "foo") {
+>x === "foo" : boolean
+>x : string
+>"foo" : "foo"
+
+    let a = x;
+>a : string
+>x : string
+}
+else if (x !== "bar") {
+>x !== "bar" : boolean
+>x : string
+>"bar" : "bar"
+
+    let b = x || y;
+>b : string
+>x || y : string
+>x : string
+>y : string
+}
+else {
+    let c = x;
+>c : string
+>x : string
+
+    let d = y;
+>d : string
+>y : string
+
+    let e: (typeof x) | (typeof y) = c || d;
+>e : string
+>x : string
+>y : string
+>c || d : string
+>c : string
+>d : string
+}
+
+x = y;
+>x = y : string
+>x : "foo" | "bar" | "baz" | string
+>y : string
+
+y = x;
+>y = x : string
+>y : string | "foo" | "bar" | "baz"
+>x : string
+