tests/cases/compiler/innerModExport2.ts(5,5): error TS2304: Cannot find name 'module'.
tests/cases/compiler/innerModExport2.ts(5,12): error TS1005: ';' expected.
<<<<<<< HEAD
tests/cases/compiler/innerModExport2.ts(5,5): error TS2304: Cannot find name 'module'.
tests/cases/compiler/innerModExport2.ts(7,20): error TS2395: Individual declarations in merged declaration export_var must be all exported or all local.
tests/cases/compiler/innerModExport2.ts(13,9): error TS2395: Individual declarations in merged declaration export_var must be all exported or all local.
=======
tests/cases/compiler/innerModExport2.ts(7,9): error TS1129: Statement expected.
tests/cases/compiler/innerModExport2.ts(15,5): error TS1148: Cannot compile external modules unless the '--module' flag is provided.
tests/cases/compiler/innerModExport2.ts(18,1): error TS1128: Declaration or statement expected.
>>>>>>> 1776734e
tests/cases/compiler/innerModExport2.ts(20,7): error TS2339: Property 'NonExportFunc' does not exist on type 'typeof Outer'.


==== tests/cases/compiler/innerModExport2.ts (5 errors) ====
    module Outer {
    
        // inner mod 1
        var non_export_var: number;
        module {
        ~~~~~~
!!! error TS2304: Cannot find name 'module'.
               ~
!!! error TS1005: ';' expected.
            var non_export_var = 0;
            export var export_var = 1;
                       ~~~~~~~~~~
!!! error TS2395: Individual declarations in merged declaration export_var must be all exported or all local.
    
            function NonExportFunc() { return 0; }
    
            export function ExportFunc() { return 0; }
        }
        var export_var: number;
            ~~~~~~~~~~
!!! error TS2395: Individual declarations in merged declaration export_var must be all exported or all local.
    
        export var outer_var_export = 0;
        export function outerFuncExport() { return 0; }
    
    }
    
    Outer.NonExportFunc();
          ~~~~~~~~~~~~~
!!! error TS2339: Property 'NonExportFunc' does not exist on type 'typeof Outer'.<|MERGE_RESOLUTION|>--- conflicted
+++ resolved
@@ -1,45 +1,38 @@
-tests/cases/compiler/innerModExport2.ts(5,5): error TS2304: Cannot find name 'module'.
-tests/cases/compiler/innerModExport2.ts(5,12): error TS1005: ';' expected.
-<<<<<<< HEAD
-tests/cases/compiler/innerModExport2.ts(5,5): error TS2304: Cannot find name 'module'.
-tests/cases/compiler/innerModExport2.ts(7,20): error TS2395: Individual declarations in merged declaration export_var must be all exported or all local.
-tests/cases/compiler/innerModExport2.ts(13,9): error TS2395: Individual declarations in merged declaration export_var must be all exported or all local.
-=======
-tests/cases/compiler/innerModExport2.ts(7,9): error TS1129: Statement expected.
-tests/cases/compiler/innerModExport2.ts(15,5): error TS1148: Cannot compile external modules unless the '--module' flag is provided.
-tests/cases/compiler/innerModExport2.ts(18,1): error TS1128: Declaration or statement expected.
->>>>>>> 1776734e
-tests/cases/compiler/innerModExport2.ts(20,7): error TS2339: Property 'NonExportFunc' does not exist on type 'typeof Outer'.
-
-
-==== tests/cases/compiler/innerModExport2.ts (5 errors) ====
-    module Outer {
-    
-        // inner mod 1
-        var non_export_var: number;
-        module {
-        ~~~~~~
-!!! error TS2304: Cannot find name 'module'.
-               ~
-!!! error TS1005: ';' expected.
-            var non_export_var = 0;
-            export var export_var = 1;
-                       ~~~~~~~~~~
-!!! error TS2395: Individual declarations in merged declaration export_var must be all exported or all local.
-    
-            function NonExportFunc() { return 0; }
-    
-            export function ExportFunc() { return 0; }
-        }
-        var export_var: number;
-            ~~~~~~~~~~
-!!! error TS2395: Individual declarations in merged declaration export_var must be all exported or all local.
-    
-        export var outer_var_export = 0;
-        export function outerFuncExport() { return 0; }
-    
-    }
-    
-    Outer.NonExportFunc();
-          ~~~~~~~~~~~~~
+tests/cases/compiler/innerModExport2.ts(5,5): error TS2304: Cannot find name 'module'.
+tests/cases/compiler/innerModExport2.ts(5,12): error TS1005: ';' expected.
+tests/cases/compiler/innerModExport2.ts(7,20): error TS2395: Individual declarations in merged declaration export_var must be all exported or all local.
+tests/cases/compiler/innerModExport2.ts(13,9): error TS2395: Individual declarations in merged declaration export_var must be all exported or all local.
+tests/cases/compiler/innerModExport2.ts(20,7): error TS2339: Property 'NonExportFunc' does not exist on type 'typeof Outer'.
+
+
+==== tests/cases/compiler/innerModExport2.ts (5 errors) ====
+    module Outer {
+    
+        // inner mod 1
+        var non_export_var: number;
+        module {
+        ~~~~~~
+!!! error TS2304: Cannot find name 'module'.
+               ~
+!!! error TS1005: ';' expected.
+            var non_export_var = 0;
+            export var export_var = 1;
+                       ~~~~~~~~~~
+!!! error TS2395: Individual declarations in merged declaration export_var must be all exported or all local.
+    
+            function NonExportFunc() { return 0; }
+    
+            export function ExportFunc() { return 0; }
+        }
+        var export_var: number;
+            ~~~~~~~~~~
+!!! error TS2395: Individual declarations in merged declaration export_var must be all exported or all local.
+    
+        export var outer_var_export = 0;
+        export function outerFuncExport() { return 0; }
+    
+    }
+    
+    Outer.NonExportFunc();
+          ~~~~~~~~~~~~~
 !!! error TS2339: Property 'NonExportFunc' does not exist on type 'typeof Outer'.