--- conflicted
+++ resolved
@@ -2360,13 +2360,9 @@
      */
     export interface TypeReference extends ObjectType {
         target: GenericType;
-<<<<<<< HEAD
         node?: TypeReferenceNode | ArrayTypeNode | TupleTypeNode;
     }
     export interface DeferredTypeReference extends TypeReference {
-=======
-        typeArguments?: readonly Type[];
->>>>>>> 5d09688c
     }
     export interface GenericType extends InterfaceType, TypeReference {
     }
