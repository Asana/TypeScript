--- conflicted
+++ resolved
@@ -1,330 +1,310 @@
-=== tests/cases/conformance/expressions/typeGuards/typeGuardsInFunctionAndModuleBlock.ts ===
-// typeguards are scoped in function/module block
-
-function foo(x: number | string | boolean) {
->foo : (x: number | string | boolean) => string
->x : number | string | boolean
-
-    return typeof x === "string"
->typeof x === "string"        ? x        : function f() {            var b = x; // number | boolean            return typeof x === "boolean"                ? x.toString() // boolean                : x.toString(); // number        } () : string
->typeof x === "string" : boolean
->typeof x : string
->x : number | string | boolean
->"string" : "string"
-
-        ? x
->x : string
-
-        : function f() {
->function f() {            var b = x; // number | boolean            return typeof x === "boolean"                ? x.toString() // boolean                : x.toString(); // number        } () : string
->function f() {            var b = x; // number | boolean            return typeof x === "boolean"                ? x.toString() // boolean                : x.toString(); // number        } : () => string
->f : () => string
-
-            var b = x; // number | boolean
->b : number | string | boolean
->x : number | string | boolean
-
-            return typeof x === "boolean"
->typeof x === "boolean"                ? x.toString() // boolean                : x.toString() : string
->typeof x === "boolean" : boolean
->typeof x : string
-<<<<<<< HEAD
->x : number | boolean
->"boolean" : "boolean"
-=======
->x : number | string | boolean
->"boolean" : string
->>>>>>> 11887ccc
-
-                ? x.toString() // boolean
->x.toString() : string
->x.toString : () => string
->x : boolean
->toString : () => string
-
-                : x.toString(); // number
->x.toString() : string
->x.toString : (radix?: number) => string
->x : number | string
->toString : (radix?: number) => string
-
-        } ();
-}
-function foo2(x: number | string | boolean) {
->foo2 : (x: number | string | boolean) => string
->x : number | string | boolean
-
-    return typeof x === "string"
->typeof x === "string"        ? x        : function f(a: number | boolean) {            var b = x; // new scope - number | boolean            return typeof x === "boolean"                ? x.toString() // boolean                : x.toString(); // number        } (x) : string
->typeof x === "string" : boolean
->typeof x : string
->x : number | string | boolean
->"string" : "string"
-
-        ? x
->x : string
-
-        : function f(a: number | boolean) {
->function f(a: number | boolean) {            var b = x; // new scope - number | boolean            return typeof x === "boolean"                ? x.toString() // boolean                : x.toString(); // number        } (x) : string
->function f(a: number | boolean) {            var b = x; // new scope - number | boolean            return typeof x === "boolean"                ? x.toString() // boolean                : x.toString(); // number        } : (a: number | boolean) => string
->f : (a: number | boolean) => string
->a : number | boolean
-
-            var b = x; // new scope - number | boolean
->b : number | string | boolean
->x : number | string | boolean
-
-            return typeof x === "boolean"
->typeof x === "boolean"                ? x.toString() // boolean                : x.toString() : string
->typeof x === "boolean" : boolean
->typeof x : string
-<<<<<<< HEAD
->x : number | boolean
->"boolean" : "boolean"
-=======
->x : number | string | boolean
->"boolean" : string
->>>>>>> 11887ccc
-
-                ? x.toString() // boolean
->x.toString() : string
->x.toString : () => string
->x : boolean
->toString : () => string
-
-                : x.toString(); // number
->x.toString() : string
->x.toString : (radix?: number) => string
->x : number | string
->toString : (radix?: number) => string
-
-        } (x); // x here is narrowed to number | boolean
->x : number | boolean
-}
-function foo3(x: number | string | boolean) {
->foo3 : (x: number | string | boolean) => string
->x : number | string | boolean
-
-    return typeof x === "string"
->typeof x === "string"        ? x        : (() => {            var b = x; // new scope - number | boolean            return typeof x === "boolean"                ? x.toString() // boolean                : x.toString(); // number        })() : string
->typeof x === "string" : boolean
->typeof x : string
->x : number | string | boolean
->"string" : "string"
-
-        ? x
->x : string
-
-        : (() => {
->(() => {            var b = x; // new scope - number | boolean            return typeof x === "boolean"                ? x.toString() // boolean                : x.toString(); // number        })() : string
->(() => {            var b = x; // new scope - number | boolean            return typeof x === "boolean"                ? x.toString() // boolean                : x.toString(); // number        }) : () => string
->() => {            var b = x; // new scope - number | boolean            return typeof x === "boolean"                ? x.toString() // boolean                : x.toString(); // number        } : () => string
-
-            var b = x; // new scope - number | boolean
->b : number | string | boolean
->x : number | string | boolean
-
-            return typeof x === "boolean"
->typeof x === "boolean"                ? x.toString() // boolean                : x.toString() : string
->typeof x === "boolean" : boolean
->typeof x : string
-<<<<<<< HEAD
->x : number | boolean
->"boolean" : "boolean"
-=======
->x : number | string | boolean
->"boolean" : string
->>>>>>> 11887ccc
-
-                ? x.toString() // boolean
->x.toString() : string
->x.toString : () => string
->x : boolean
->toString : () => string
-
-                : x.toString(); // number
->x.toString() : string
->x.toString : (radix?: number) => string
->x : number | string
->toString : (radix?: number) => string
-
-        })();
-}
-function foo4(x: number | string | boolean) {
->foo4 : (x: number | string | boolean) => string
->x : number | string | boolean
-
-    return typeof x === "string"
->typeof x === "string"        ? x        : ((a: number | boolean) => {            var b = x; // new scope - number | boolean            return typeof x === "boolean"                ? x.toString() // boolean                : x.toString(); // number        })(x) : string
->typeof x === "string" : boolean
->typeof x : string
->x : number | string | boolean
->"string" : "string"
-
-        ? x
->x : string
-
-        : ((a: number | boolean) => {
->((a: number | boolean) => {            var b = x; // new scope - number | boolean            return typeof x === "boolean"                ? x.toString() // boolean                : x.toString(); // number        })(x) : string
->((a: number | boolean) => {            var b = x; // new scope - number | boolean            return typeof x === "boolean"                ? x.toString() // boolean                : x.toString(); // number        }) : (a: number | boolean) => string
->(a: number | boolean) => {            var b = x; // new scope - number | boolean            return typeof x === "boolean"                ? x.toString() // boolean                : x.toString(); // number        } : (a: number | boolean) => string
->a : number | boolean
-
-            var b = x; // new scope - number | boolean
->b : number | string | boolean
->x : number | string | boolean
-
-            return typeof x === "boolean"
->typeof x === "boolean"                ? x.toString() // boolean                : x.toString() : string
->typeof x === "boolean" : boolean
->typeof x : string
-<<<<<<< HEAD
->x : number | boolean
->"boolean" : "boolean"
-=======
->x : number | string | boolean
->"boolean" : string
->>>>>>> 11887ccc
-
-                ? x.toString() // boolean
->x.toString() : string
->x.toString : () => string
->x : boolean
->toString : () => string
-
-                : x.toString(); // number
->x.toString() : string
->x.toString : (radix?: number) => string
->x : number | string
->toString : (radix?: number) => string
-
-        })(x); // x here is narrowed to number | boolean
->x : number | boolean
-}
-// Type guards affect nested function expressions and nested function declarations
-function foo5(x: number | string | boolean) {
->foo5 : (x: number | string | boolean) => void
->x : number | string | boolean
-
-    if (typeof x === "string") {
->typeof x === "string" : boolean
->typeof x : string
->x : number | string | boolean
->"string" : "string"
-
-        var y = x; // string;
->y : string
->x : string
-
-        function foo() {
->foo : () => void
-
-            var z = x; // string
->z : number | string | boolean
->x : number | string | boolean
-        }
-    }
-}
-module m {
->m : typeof m
-
-    var x: number | string | boolean;
->x : number | string | boolean
-
-    module m2 {
->m2 : typeof m2
-
-        var b = x; // new scope - number | boolean | string
->b : number | string | boolean
->x : number | string | boolean
-
-        var y: string;
->y : string
-
-        if (typeof x === "string") {
->typeof x === "string" : boolean
->typeof x : string
->x : number | string | boolean
->"string" : "string"
-
-            y = x // string;
->y = x : string
->y : string
->x : string
-
-        } else {
-            y = typeof x === "boolean"
->y = typeof x === "boolean"            ? x.toString() // boolean            : x.toString() : string
->y : string
->typeof x === "boolean"            ? x.toString() // boolean            : x.toString() : string
->typeof x === "boolean" : boolean
->typeof x : string
->x : number | boolean
->"boolean" : "boolean"
-
-            ? x.toString() // boolean
->x.toString() : string
->x.toString : () => string
->x : boolean
->toString : () => string
-
-            : x.toString(); // number
->x.toString() : string
->x.toString : (radix?: number) => string
->x : number
->toString : (radix?: number) => string
-        }
-    }
-}
-module m1 {
->m1 : typeof m1
-
-    var x: number | string | boolean;
->x : number | string | boolean
-
-    module m2.m3 {
->m2 : typeof m2
->m3 : typeof m3
-
-        var b = x; // new scope - number | boolean | string
->b : number | string | boolean
->x : number | string | boolean
-
-        var y: string;
->y : string
-
-        if (typeof x === "string") {
->typeof x === "string" : boolean
->typeof x : string
->x : number | string | boolean
->"string" : "string"
-
-            y = x // string;
->y = x : string
->y : string
->x : string
-
-        } else {
-            y = typeof x === "boolean"
->y = typeof x === "boolean"            ? x.toString() // boolean            : x.toString() : string
->y : string
->typeof x === "boolean"            ? x.toString() // boolean            : x.toString() : string
->typeof x === "boolean" : boolean
->typeof x : string
->x : number | boolean
->"boolean" : "boolean"
-
-            ? x.toString() // boolean
->x.toString() : string
->x.toString : () => string
->x : boolean
->toString : () => string
-
-            : x.toString(); // number
->x.toString() : string
->x.toString : (radix?: number) => string
->x : number
->toString : (radix?: number) => string
-        }
-    }
-}
+=== tests/cases/conformance/expressions/typeGuards/typeGuardsInFunctionAndModuleBlock.ts ===
+// typeguards are scoped in function/module block
+
+function foo(x: number | string | boolean) {
+>foo : (x: number | string | boolean) => string
+>x : number | string | boolean
+
+    return typeof x === "string"
+>typeof x === "string"        ? x        : function f() {            var b = x; // number | boolean            return typeof x === "boolean"                ? x.toString() // boolean                : x.toString(); // number        } () : string
+>typeof x === "string" : boolean
+>typeof x : string
+>x : number | string | boolean
+>"string" : "string"
+
+        ? x
+>x : string
+
+        : function f() {
+>function f() {            var b = x; // number | boolean            return typeof x === "boolean"                ? x.toString() // boolean                : x.toString(); // number        } () : string
+>function f() {            var b = x; // number | boolean            return typeof x === "boolean"                ? x.toString() // boolean                : x.toString(); // number        } : () => string
+>f : () => string
+
+            var b = x; // number | boolean
+>b : number | string | boolean
+>x : number | string | boolean
+
+            return typeof x === "boolean"
+>typeof x === "boolean"                ? x.toString() // boolean                : x.toString() : string
+>typeof x === "boolean" : boolean
+>typeof x : string
+>x : number | string | boolean
+>"boolean" : "boolean"
+
+                ? x.toString() // boolean
+>x.toString() : string
+>x.toString : () => string
+>x : boolean
+>toString : () => string
+
+                : x.toString(); // number
+>x.toString() : string
+>x.toString : (radix?: number) => string
+>x : number | string
+>toString : (radix?: number) => string
+
+        } ();
+}
+function foo2(x: number | string | boolean) {
+>foo2 : (x: number | string | boolean) => string
+>x : number | string | boolean
+
+    return typeof x === "string"
+>typeof x === "string"        ? x        : function f(a: number | boolean) {            var b = x; // new scope - number | boolean            return typeof x === "boolean"                ? x.toString() // boolean                : x.toString(); // number        } (x) : string
+>typeof x === "string" : boolean
+>typeof x : string
+>x : number | string | boolean
+>"string" : "string"
+
+        ? x
+>x : string
+
+        : function f(a: number | boolean) {
+>function f(a: number | boolean) {            var b = x; // new scope - number | boolean            return typeof x === "boolean"                ? x.toString() // boolean                : x.toString(); // number        } (x) : string
+>function f(a: number | boolean) {            var b = x; // new scope - number | boolean            return typeof x === "boolean"                ? x.toString() // boolean                : x.toString(); // number        } : (a: number | boolean) => string
+>f : (a: number | boolean) => string
+>a : number | boolean
+
+            var b = x; // new scope - number | boolean
+>b : number | string | boolean
+>x : number | string | boolean
+
+            return typeof x === "boolean"
+>typeof x === "boolean"                ? x.toString() // boolean                : x.toString() : string
+>typeof x === "boolean" : boolean
+>typeof x : string
+>x : number | string | boolean
+>"boolean" : "boolean"
+
+                ? x.toString() // boolean
+>x.toString() : string
+>x.toString : () => string
+>x : boolean
+>toString : () => string
+
+                : x.toString(); // number
+>x.toString() : string
+>x.toString : (radix?: number) => string
+>x : number | string
+>toString : (radix?: number) => string
+
+        } (x); // x here is narrowed to number | boolean
+>x : number | boolean
+}
+function foo3(x: number | string | boolean) {
+>foo3 : (x: number | string | boolean) => string
+>x : number | string | boolean
+
+    return typeof x === "string"
+>typeof x === "string"        ? x        : (() => {            var b = x; // new scope - number | boolean            return typeof x === "boolean"                ? x.toString() // boolean                : x.toString(); // number        })() : string
+>typeof x === "string" : boolean
+>typeof x : string
+>x : number | string | boolean
+>"string" : "string"
+
+        ? x
+>x : string
+
+        : (() => {
+>(() => {            var b = x; // new scope - number | boolean            return typeof x === "boolean"                ? x.toString() // boolean                : x.toString(); // number        })() : string
+>(() => {            var b = x; // new scope - number | boolean            return typeof x === "boolean"                ? x.toString() // boolean                : x.toString(); // number        }) : () => string
+>() => {            var b = x; // new scope - number | boolean            return typeof x === "boolean"                ? x.toString() // boolean                : x.toString(); // number        } : () => string
+
+            var b = x; // new scope - number | boolean
+>b : number | string | boolean
+>x : number | string | boolean
+
+            return typeof x === "boolean"
+>typeof x === "boolean"                ? x.toString() // boolean                : x.toString() : string
+>typeof x === "boolean" : boolean
+>typeof x : string
+>x : number | string | boolean
+>"boolean" : "boolean"
+
+                ? x.toString() // boolean
+>x.toString() : string
+>x.toString : () => string
+>x : boolean
+>toString : () => string
+
+                : x.toString(); // number
+>x.toString() : string
+>x.toString : (radix?: number) => string
+>x : number | string
+>toString : (radix?: number) => string
+
+        })();
+}
+function foo4(x: number | string | boolean) {
+>foo4 : (x: number | string | boolean) => string
+>x : number | string | boolean
+
+    return typeof x === "string"
+>typeof x === "string"        ? x        : ((a: number | boolean) => {            var b = x; // new scope - number | boolean            return typeof x === "boolean"                ? x.toString() // boolean                : x.toString(); // number        })(x) : string
+>typeof x === "string" : boolean
+>typeof x : string
+>x : number | string | boolean
+>"string" : "string"
+
+        ? x
+>x : string
+
+        : ((a: number | boolean) => {
+>((a: number | boolean) => {            var b = x; // new scope - number | boolean            return typeof x === "boolean"                ? x.toString() // boolean                : x.toString(); // number        })(x) : string
+>((a: number | boolean) => {            var b = x; // new scope - number | boolean            return typeof x === "boolean"                ? x.toString() // boolean                : x.toString(); // number        }) : (a: number | boolean) => string
+>(a: number | boolean) => {            var b = x; // new scope - number | boolean            return typeof x === "boolean"                ? x.toString() // boolean                : x.toString(); // number        } : (a: number | boolean) => string
+>a : number | boolean
+
+            var b = x; // new scope - number | boolean
+>b : number | string | boolean
+>x : number | string | boolean
+
+            return typeof x === "boolean"
+>typeof x === "boolean"                ? x.toString() // boolean                : x.toString() : string
+>typeof x === "boolean" : boolean
+>typeof x : string
+>x : number | string | boolean
+>"boolean" : "boolean"
+
+                ? x.toString() // boolean
+>x.toString() : string
+>x.toString : () => string
+>x : boolean
+>toString : () => string
+
+                : x.toString(); // number
+>x.toString() : string
+>x.toString : (radix?: number) => string
+>x : number | string
+>toString : (radix?: number) => string
+
+        })(x); // x here is narrowed to number | boolean
+>x : number | boolean
+}
+// Type guards affect nested function expressions and nested function declarations
+function foo5(x: number | string | boolean) {
+>foo5 : (x: number | string | boolean) => void
+>x : number | string | boolean
+
+    if (typeof x === "string") {
+>typeof x === "string" : boolean
+>typeof x : string
+>x : number | string | boolean
+>"string" : "string"
+
+        var y = x; // string;
+>y : string
+>x : string
+
+        function foo() {
+>foo : () => void
+
+            var z = x; // string
+>z : number | string | boolean
+>x : number | string | boolean
+        }
+    }
+}
+module m {
+>m : typeof m
+
+    var x: number | string | boolean;
+>x : number | string | boolean
+
+    module m2 {
+>m2 : typeof m2
+
+        var b = x; // new scope - number | boolean | string
+>b : number | string | boolean
+>x : number | string | boolean
+
+        var y: string;
+>y : string
+
+        if (typeof x === "string") {
+>typeof x === "string" : boolean
+>typeof x : string
+>x : number | string | boolean
+>"string" : "string"
+
+            y = x // string;
+>y = x : string
+>y : string
+>x : string
+
+        } else {
+            y = typeof x === "boolean"
+>y = typeof x === "boolean"            ? x.toString() // boolean            : x.toString() : string
+>y : string
+>typeof x === "boolean"            ? x.toString() // boolean            : x.toString() : string
+>typeof x === "boolean" : boolean
+>typeof x : string
+>x : number | boolean
+>"boolean" : "boolean"
+
+            ? x.toString() // boolean
+>x.toString() : string
+>x.toString : () => string
+>x : boolean
+>toString : () => string
+
+            : x.toString(); // number
+>x.toString() : string
+>x.toString : (radix?: number) => string
+>x : number
+>toString : (radix?: number) => string
+        }
+    }
+}
+module m1 {
+>m1 : typeof m1
+
+    var x: number | string | boolean;
+>x : number | string | boolean
+
+    module m2.m3 {
+>m2 : typeof m2
+>m3 : typeof m3
+
+        var b = x; // new scope - number | boolean | string
+>b : number | string | boolean
+>x : number | string | boolean
+
+        var y: string;
+>y : string
+
+        if (typeof x === "string") {
+>typeof x === "string" : boolean
+>typeof x : string
+>x : number | string | boolean
+>"string" : "string"
+
+            y = x // string;
+>y = x : string
+>y : string
+>x : string
+
+        } else {
+            y = typeof x === "boolean"
+>y = typeof x === "boolean"            ? x.toString() // boolean            : x.toString() : string
+>y : string
+>typeof x === "boolean"            ? x.toString() // boolean            : x.toString() : string
+>typeof x === "boolean" : boolean
+>typeof x : string
+>x : number | boolean
+>"boolean" : "boolean"
+
+            ? x.toString() // boolean
+>x.toString() : string
+>x.toString : () => string
+>x : boolean
+>toString : () => string
+
+            : x.toString(); // number
+>x.toString() : string
+>x.toString : (radix?: number) => string
+>x : number
+>toString : (radix?: number) => string
+        }
+    }
+}