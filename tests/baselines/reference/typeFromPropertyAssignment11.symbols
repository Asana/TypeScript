=== tests/cases/conformance/salsa/module.js ===
var Inner = function() {}
>Inner : Symbol(Inner, Decl(module.js, 0, 3), Decl(module.js, 0, 25))

Inner.prototype = {
<<<<<<< HEAD
>Inner.prototype : Symbol(Function.prototype, Decl(lib.es5.d.ts, --, --))
>Inner : Symbol(Inner, Decl(module.js, 0, 3), Decl(module.js, 0, 25))
>prototype : Symbol(Function.prototype, Decl(lib.es5.d.ts, --, --))
=======
>Inner.prototype : Symbol(Inner.prototype, Decl(module.js, 0, 25))
>Inner : Symbol(Inner, Decl(module.js, 0, 3), Decl(module.js, 0, 25))
>prototype : Symbol(Inner.prototype, Decl(module.js, 0, 25))
>>>>>>> c3dcc83d

    m() { },
>m : Symbol(m, Decl(module.js, 1, 19))

    i: 1
>i : Symbol(i, Decl(module.js, 2, 12))
}
// incremental assignments still work
Inner.prototype.j = 2
>Inner.prototype : Symbol(Inner.j, Decl(module.js, 4, 1))
>Inner : Symbol(Inner, Decl(module.js, 0, 3), Decl(module.js, 0, 25))
<<<<<<< HEAD
>prototype : Symbol(Function.prototype, Decl(lib.es5.d.ts, --, --))
=======
>prototype : Symbol(Inner.prototype, Decl(module.js, 0, 25))
>>>>>>> c3dcc83d
>j : Symbol(Inner.j, Decl(module.js, 4, 1))

/** @type {string} */
Inner.prototype.k;
<<<<<<< HEAD
>Inner.prototype : Symbol(Function.prototype, Decl(lib.es5.d.ts, --, --))
>Inner : Symbol(Inner, Decl(module.js, 0, 3), Decl(module.js, 0, 25))
>prototype : Symbol(Function.prototype, Decl(lib.es5.d.ts, --, --))
=======
>Inner.prototype : Symbol(Inner.prototype, Decl(module.js, 0, 25))
>Inner : Symbol(Inner, Decl(module.js, 0, 3), Decl(module.js, 0, 25))
>prototype : Symbol(Inner.prototype, Decl(module.js, 0, 25))
>>>>>>> c3dcc83d

var inner = new Inner()
>inner : Symbol(inner, Decl(module.js, 9, 3))
>Inner : Symbol(Inner, Decl(module.js, 0, 3), Decl(module.js, 0, 25))

inner.m()
>inner.m : Symbol(m, Decl(module.js, 1, 19))
>inner : Symbol(inner, Decl(module.js, 9, 3))
>m : Symbol(m, Decl(module.js, 1, 19))

inner.i
>inner.i : Symbol(i, Decl(module.js, 2, 12))
>inner : Symbol(inner, Decl(module.js, 9, 3))
>i : Symbol(i, Decl(module.js, 2, 12))

inner.j
>inner.j : Symbol(Inner.j, Decl(module.js, 4, 1))
>inner : Symbol(inner, Decl(module.js, 9, 3))
>j : Symbol(Inner.j, Decl(module.js, 4, 1))

inner.k
>inner.k : Symbol(Inner.k, Decl(module.js, 6, 21))
>inner : Symbol(inner, Decl(module.js, 9, 3))
>k : Symbol(Inner.k, Decl(module.js, 6, 21))

<|MERGE_RESOLUTION|>--- conflicted
+++ resolved
@@ -1,68 +1,52 @@
-=== tests/cases/conformance/salsa/module.js ===
-var Inner = function() {}
->Inner : Symbol(Inner, Decl(module.js, 0, 3), Decl(module.js, 0, 25))
-
-Inner.prototype = {
-<<<<<<< HEAD
->Inner.prototype : Symbol(Function.prototype, Decl(lib.es5.d.ts, --, --))
->Inner : Symbol(Inner, Decl(module.js, 0, 3), Decl(module.js, 0, 25))
->prototype : Symbol(Function.prototype, Decl(lib.es5.d.ts, --, --))
-=======
->Inner.prototype : Symbol(Inner.prototype, Decl(module.js, 0, 25))
->Inner : Symbol(Inner, Decl(module.js, 0, 3), Decl(module.js, 0, 25))
->prototype : Symbol(Inner.prototype, Decl(module.js, 0, 25))
->>>>>>> c3dcc83d
-
-    m() { },
->m : Symbol(m, Decl(module.js, 1, 19))
-
-    i: 1
->i : Symbol(i, Decl(module.js, 2, 12))
-}
-// incremental assignments still work
-Inner.prototype.j = 2
->Inner.prototype : Symbol(Inner.j, Decl(module.js, 4, 1))
->Inner : Symbol(Inner, Decl(module.js, 0, 3), Decl(module.js, 0, 25))
-<<<<<<< HEAD
->prototype : Symbol(Function.prototype, Decl(lib.es5.d.ts, --, --))
-=======
->prototype : Symbol(Inner.prototype, Decl(module.js, 0, 25))
->>>>>>> c3dcc83d
->j : Symbol(Inner.j, Decl(module.js, 4, 1))
-
-/** @type {string} */
-Inner.prototype.k;
-<<<<<<< HEAD
->Inner.prototype : Symbol(Function.prototype, Decl(lib.es5.d.ts, --, --))
->Inner : Symbol(Inner, Decl(module.js, 0, 3), Decl(module.js, 0, 25))
->prototype : Symbol(Function.prototype, Decl(lib.es5.d.ts, --, --))
-=======
->Inner.prototype : Symbol(Inner.prototype, Decl(module.js, 0, 25))
->Inner : Symbol(Inner, Decl(module.js, 0, 3), Decl(module.js, 0, 25))
->prototype : Symbol(Inner.prototype, Decl(module.js, 0, 25))
->>>>>>> c3dcc83d
-
-var inner = new Inner()
->inner : Symbol(inner, Decl(module.js, 9, 3))
->Inner : Symbol(Inner, Decl(module.js, 0, 3), Decl(module.js, 0, 25))
-
-inner.m()
->inner.m : Symbol(m, Decl(module.js, 1, 19))
->inner : Symbol(inner, Decl(module.js, 9, 3))
->m : Symbol(m, Decl(module.js, 1, 19))
-
-inner.i
->inner.i : Symbol(i, Decl(module.js, 2, 12))
->inner : Symbol(inner, Decl(module.js, 9, 3))
->i : Symbol(i, Decl(module.js, 2, 12))
-
-inner.j
->inner.j : Symbol(Inner.j, Decl(module.js, 4, 1))
->inner : Symbol(inner, Decl(module.js, 9, 3))
->j : Symbol(Inner.j, Decl(module.js, 4, 1))
-
-inner.k
->inner.k : Symbol(Inner.k, Decl(module.js, 6, 21))
->inner : Symbol(inner, Decl(module.js, 9, 3))
->k : Symbol(Inner.k, Decl(module.js, 6, 21))
-
+=== tests/cases/conformance/salsa/module.js ===
+var Inner = function() {}
+>Inner : Symbol(Inner, Decl(module.js, 0, 3), Decl(module.js, 0, 25))
+
+Inner.prototype = {
+>Inner.prototype : Symbol(Inner.prototype, Decl(module.js, 0, 25))
+>Inner : Symbol(Inner, Decl(module.js, 0, 3), Decl(module.js, 0, 25))
+>prototype : Symbol(Inner.prototype, Decl(module.js, 0, 25))
+
+    m() { },
+>m : Symbol(m, Decl(module.js, 1, 19))
+
+    i: 1
+>i : Symbol(i, Decl(module.js, 2, 12))
+}
+// incremental assignments still work
+Inner.prototype.j = 2
+>Inner.prototype : Symbol(Inner.j, Decl(module.js, 4, 1))
+>Inner : Symbol(Inner, Decl(module.js, 0, 3), Decl(module.js, 0, 25))
+>prototype : Symbol(Inner.prototype, Decl(module.js, 0, 25))
+>j : Symbol(Inner.j, Decl(module.js, 4, 1))
+
+/** @type {string} */
+Inner.prototype.k;
+>Inner.prototype : Symbol(Inner.prototype, Decl(module.js, 0, 25))
+>Inner : Symbol(Inner, Decl(module.js, 0, 3), Decl(module.js, 0, 25))
+>prototype : Symbol(Inner.prototype, Decl(module.js, 0, 25))
+
+var inner = new Inner()
+>inner : Symbol(inner, Decl(module.js, 9, 3))
+>Inner : Symbol(Inner, Decl(module.js, 0, 3), Decl(module.js, 0, 25))
+
+inner.m()
+>inner.m : Symbol(m, Decl(module.js, 1, 19))
+>inner : Symbol(inner, Decl(module.js, 9, 3))
+>m : Symbol(m, Decl(module.js, 1, 19))
+
+inner.i
+>inner.i : Symbol(i, Decl(module.js, 2, 12))
+>inner : Symbol(inner, Decl(module.js, 9, 3))
+>i : Symbol(i, Decl(module.js, 2, 12))
+
+inner.j
+>inner.j : Symbol(Inner.j, Decl(module.js, 4, 1))
+>inner : Symbol(inner, Decl(module.js, 9, 3))
+>j : Symbol(Inner.j, Decl(module.js, 4, 1))
+
+inner.k
+>inner.k : Symbol(Inner.k, Decl(module.js, 6, 21))
+>inner : Symbol(inner, Decl(module.js, 9, 3))
+>k : Symbol(Inner.k, Decl(module.js, 6, 21))
+