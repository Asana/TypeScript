tests/cases/compiler/recursiveBaseConstructorCreation3.ts(6,27): error TS2707: Type parameter 'T' implicitly has type 'any' because it was not supplied.
<<<<<<< HEAD
tests/cases/compiler/recursiveBaseConstructorCreation3.ts(9,11): error TS2351: Cannot use 'new' with an expression whose type lacks a call or construct signature.
=======
>>>>>>> 8bc822b4


==== tests/cases/compiler/recursiveBaseConstructorCreation3.ts (1 errors) ====
    declare class base<T> {
    }
    declare class abc<T> extends base<T> {
        foo: xyz;
    }
    declare class xyz extends abc {
                              ~~~
!!! error TS2707: Type parameter 'T' implicitly has type 'any' because it was not supplied.
    }
    
    var bar = new xyz();
    var r: xyz = bar.foo;<|MERGE_RESOLUTION|>--- conflicted
+++ resolved
@@ -1,20 +1,16 @@
-tests/cases/compiler/recursiveBaseConstructorCreation3.ts(6,27): error TS2707: Type parameter 'T' implicitly has type 'any' because it was not supplied.
-<<<<<<< HEAD
-tests/cases/compiler/recursiveBaseConstructorCreation3.ts(9,11): error TS2351: Cannot use 'new' with an expression whose type lacks a call or construct signature.
-=======
->>>>>>> 8bc822b4
-
-
-==== tests/cases/compiler/recursiveBaseConstructorCreation3.ts (1 errors) ====
-    declare class base<T> {
-    }
-    declare class abc<T> extends base<T> {
-        foo: xyz;
-    }
-    declare class xyz extends abc {
-                              ~~~
-!!! error TS2707: Type parameter 'T' implicitly has type 'any' because it was not supplied.
-    }
-    
-    var bar = new xyz();
+tests/cases/compiler/recursiveBaseConstructorCreation3.ts(6,27): error TS2707: Type parameter 'T' implicitly has type 'any' because it was not supplied.
+
+
+==== tests/cases/compiler/recursiveBaseConstructorCreation3.ts (1 errors) ====
+    declare class base<T> {
+    }
+    declare class abc<T> extends base<T> {
+        foo: xyz;
+    }
+    declare class xyz extends abc {
+                              ~~~
+!!! error TS2707: Type parameter 'T' implicitly has type 'any' because it was not supplied.
+    }
+    
+    var bar = new xyz();
     var r: xyz = bar.foo;