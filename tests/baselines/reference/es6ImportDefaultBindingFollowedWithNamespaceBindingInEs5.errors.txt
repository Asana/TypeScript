--- conflicted
+++ resolved
@@ -1,16 +1,12 @@
-tests/cases/compiler/es6ImportDefaultBindingFollowedWithNamespaceBindingInEs5_1.ts(1,8): error TS1192: External module '"tests/cases/compiler/es6ImportDefaultBindingFollowedWithNamespaceBindingInEs5_0"' has no default export or export assignment.
-
-
-==== tests/cases/compiler/es6ImportDefaultBindingFollowedWithNamespaceBindingInEs5_0.ts (0 errors) ====
-    
-    export var a = 10;
-    
-==== tests/cases/compiler/es6ImportDefaultBindingFollowedWithNamespaceBindingInEs5_1.ts (1 errors) ====
-    import defaultBinding, * as nameSpaceBinding  from "es6ImportDefaultBindingFollowedWithNamespaceBindingInEs5_0";
-           ~~~~~~~~~~~~~~
-<<<<<<< HEAD
-!!! error TS1189: External module '"tests/cases/compiler/es6ImportDefaultBindingFollowedWithNamespaceBindingInEs5_0"' has no default export or export assignment.
-    var x: number = nameSpaceBinding.a;
-=======
-!!! error TS1192: External module '"tests/cases/compiler/es6ImportDefaultBindingFollowedWithNamespaceBindingInEs5_0"' has no default export or export assignment.
->>>>>>> a0eff603
+tests/cases/compiler/es6ImportDefaultBindingFollowedWithNamespaceBindingInEs5_1.ts(1,8): error TS1192: External module '"tests/cases/compiler/es6ImportDefaultBindingFollowedWithNamespaceBindingInEs5_0"' has no default export or export assignment.
+
+
+==== tests/cases/compiler/es6ImportDefaultBindingFollowedWithNamespaceBindingInEs5_0.ts (0 errors) ====
+    
+    export var a = 10;
+    
+==== tests/cases/compiler/es6ImportDefaultBindingFollowedWithNamespaceBindingInEs5_1.ts (1 errors) ====
+    import defaultBinding, * as nameSpaceBinding  from "es6ImportDefaultBindingFollowedWithNamespaceBindingInEs5_0";
+           ~~~~~~~~~~~~~~
+!!! error TS1192: External module '"tests/cases/compiler/es6ImportDefaultBindingFollowedWithNamespaceBindingInEs5_0"' has no default export or export assignment.
+    var x: number = nameSpaceBinding.a;