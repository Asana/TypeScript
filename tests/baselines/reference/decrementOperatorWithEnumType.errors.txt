<<<<<<< HEAD
tests/cases/conformance/expressions/unaryOperators/decrementOperator/decrementOperatorWithEnumType.ts(6,31): error TS2540: Cannot assign to 'A' because it is a read-only property.
tests/cases/conformance/expressions/unaryOperators/decrementOperator/decrementOperatorWithEnumType.ts(7,29): error TS2540: Cannot assign to 'A' because it is a read-only property.
tests/cases/conformance/expressions/unaryOperators/decrementOperator/decrementOperatorWithEnumType.ts(10,9): error TS2540: Cannot assign to 'A' because it is a read-only property.
tests/cases/conformance/expressions/unaryOperators/decrementOperator/decrementOperatorWithEnumType.ts(12,1): error TS2356: An arithmetic operand must be of type 'any', 'number' or an enum type.
=======
tests/cases/conformance/expressions/unaryOperators/decrementOperator/decrementOperatorWithEnumType.ts(6,31): error TS2540: Cannot assign to 'A' because it is a constant or a read-only property.
tests/cases/conformance/expressions/unaryOperators/decrementOperator/decrementOperatorWithEnumType.ts(7,29): error TS2540: Cannot assign to 'A' because it is a constant or a read-only property.
tests/cases/conformance/expressions/unaryOperators/decrementOperator/decrementOperatorWithEnumType.ts(10,9): error TS2540: Cannot assign to 'A' because it is a constant or a read-only property.
tests/cases/conformance/expressions/unaryOperators/decrementOperator/decrementOperatorWithEnumType.ts(12,1): error TS2356: An arithmetic operand must be of type 'any', 'number', 'bigint' or an enum type.
>>>>>>> 59a8c94f
tests/cases/conformance/expressions/unaryOperators/decrementOperator/decrementOperatorWithEnumType.ts(12,1): error TS2542: Index signature in type 'typeof ENUM1' only permits reading.
tests/cases/conformance/expressions/unaryOperators/decrementOperator/decrementOperatorWithEnumType.ts(12,7): error TS2304: Cannot find name 'A'.


==== tests/cases/conformance/expressions/unaryOperators/decrementOperator/decrementOperatorWithEnumType.ts (6 errors) ====
    // -- operator on enum type
    
    enum ENUM1 { A, B, "" };
    
    // expression
    var ResultIsNumber1 = --ENUM1["A"];
                                  ~~~
!!! error TS2540: Cannot assign to 'A' because it is a read-only property.
    var ResultIsNumber2 = ENUM1.A--;
                                ~
!!! error TS2540: Cannot assign to 'A' because it is a read-only property.
    
    // miss assignment operator
    --ENUM1["A"];
            ~~~
!!! error TS2540: Cannot assign to 'A' because it is a read-only property.
    
    ENUM1[A]--;
    ~~~~~~~~
!!! error TS2356: An arithmetic operand must be of type 'any', 'number', 'bigint' or an enum type.
    ~~~~~~~~
!!! error TS2542: Index signature in type 'typeof ENUM1' only permits reading.
          ~
!!! error TS2304: Cannot find name 'A'.
    <|MERGE_RESOLUTION|>--- conflicted
+++ resolved
@@ -1,41 +1,34 @@
-<<<<<<< HEAD
-tests/cases/conformance/expressions/unaryOperators/decrementOperator/decrementOperatorWithEnumType.ts(6,31): error TS2540: Cannot assign to 'A' because it is a read-only property.
-tests/cases/conformance/expressions/unaryOperators/decrementOperator/decrementOperatorWithEnumType.ts(7,29): error TS2540: Cannot assign to 'A' because it is a read-only property.
-tests/cases/conformance/expressions/unaryOperators/decrementOperator/decrementOperatorWithEnumType.ts(10,9): error TS2540: Cannot assign to 'A' because it is a read-only property.
-tests/cases/conformance/expressions/unaryOperators/decrementOperator/decrementOperatorWithEnumType.ts(12,1): error TS2356: An arithmetic operand must be of type 'any', 'number' or an enum type.
-=======
-tests/cases/conformance/expressions/unaryOperators/decrementOperator/decrementOperatorWithEnumType.ts(6,31): error TS2540: Cannot assign to 'A' because it is a constant or a read-only property.
-tests/cases/conformance/expressions/unaryOperators/decrementOperator/decrementOperatorWithEnumType.ts(7,29): error TS2540: Cannot assign to 'A' because it is a constant or a read-only property.
-tests/cases/conformance/expressions/unaryOperators/decrementOperator/decrementOperatorWithEnumType.ts(10,9): error TS2540: Cannot assign to 'A' because it is a constant or a read-only property.
-tests/cases/conformance/expressions/unaryOperators/decrementOperator/decrementOperatorWithEnumType.ts(12,1): error TS2356: An arithmetic operand must be of type 'any', 'number', 'bigint' or an enum type.
->>>>>>> 59a8c94f
-tests/cases/conformance/expressions/unaryOperators/decrementOperator/decrementOperatorWithEnumType.ts(12,1): error TS2542: Index signature in type 'typeof ENUM1' only permits reading.
-tests/cases/conformance/expressions/unaryOperators/decrementOperator/decrementOperatorWithEnumType.ts(12,7): error TS2304: Cannot find name 'A'.
-
-
-==== tests/cases/conformance/expressions/unaryOperators/decrementOperator/decrementOperatorWithEnumType.ts (6 errors) ====
-    // -- operator on enum type
-    
-    enum ENUM1 { A, B, "" };
-    
-    // expression
-    var ResultIsNumber1 = --ENUM1["A"];
-                                  ~~~
-!!! error TS2540: Cannot assign to 'A' because it is a read-only property.
-    var ResultIsNumber2 = ENUM1.A--;
-                                ~
-!!! error TS2540: Cannot assign to 'A' because it is a read-only property.
-    
-    // miss assignment operator
-    --ENUM1["A"];
-            ~~~
-!!! error TS2540: Cannot assign to 'A' because it is a read-only property.
-    
-    ENUM1[A]--;
-    ~~~~~~~~
-!!! error TS2356: An arithmetic operand must be of type 'any', 'number', 'bigint' or an enum type.
-    ~~~~~~~~
-!!! error TS2542: Index signature in type 'typeof ENUM1' only permits reading.
-          ~
-!!! error TS2304: Cannot find name 'A'.
+tests/cases/conformance/expressions/unaryOperators/decrementOperator/decrementOperatorWithEnumType.ts(6,31): error TS2540: Cannot assign to 'A' because it is a constant or a read-only property.
+tests/cases/conformance/expressions/unaryOperators/decrementOperator/decrementOperatorWithEnumType.ts(7,29): error TS2540: Cannot assign to 'A' because it is a constant or a read-only property.
+tests/cases/conformance/expressions/unaryOperators/decrementOperator/decrementOperatorWithEnumType.ts(10,9): error TS2540: Cannot assign to 'A' because it is a constant or a read-only property.
+tests/cases/conformance/expressions/unaryOperators/decrementOperator/decrementOperatorWithEnumType.ts(12,1): error TS2356: An arithmetic operand must be of type 'any', 'number', 'bigint' or an enum type.
+tests/cases/conformance/expressions/unaryOperators/decrementOperator/decrementOperatorWithEnumType.ts(12,1): error TS2542: Index signature in type 'typeof ENUM1' only permits reading.
+tests/cases/conformance/expressions/unaryOperators/decrementOperator/decrementOperatorWithEnumType.ts(12,7): error TS2304: Cannot find name 'A'.
+
+
+==== tests/cases/conformance/expressions/unaryOperators/decrementOperator/decrementOperatorWithEnumType.ts (6 errors) ====
+    // -- operator on enum type
+    
+    enum ENUM1 { A, B, "" };
+    
+    // expression
+    var ResultIsNumber1 = --ENUM1["A"];
+                                  ~~~
+!!! error TS2540: Cannot assign to 'A' because it is a read-only property.
+    var ResultIsNumber2 = ENUM1.A--;
+                                ~
+!!! error TS2540: Cannot assign to 'A' because it is a read-only property.
+    
+    // miss assignment operator
+    --ENUM1["A"];
+            ~~~
+!!! error TS2540: Cannot assign to 'A' because it is a read-only property.
+    
+    ENUM1[A]--;
+    ~~~~~~~~
+!!! error TS2356: An arithmetic operand must be of type 'any', 'number', 'bigint' or an enum type.
+    ~~~~~~~~
+!!! error TS2542: Index signature in type 'typeof ENUM1' only permits reading.
+          ~
+!!! error TS2304: Cannot find name 'A'.
     