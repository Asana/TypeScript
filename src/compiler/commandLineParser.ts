--- conflicted
+++ resolved
@@ -1,366 +1,353 @@
-/// <reference path="sys.ts"/>
-/// <reference path="types.ts"/>
-/// <reference path="core.ts"/>
-/// <reference path="scanner.ts"/>
-
-module ts {
-    export var optionDeclarations: CommandLineOption[] = [
-        {
-            name: "charset",
-            type: "string",
-        },
-        {
-            name: "codepage",
-            type: "number",
-        },
-        {
-            name: "declaration",
-            shortName: "d",
-            type: "boolean",
-            description: Diagnostics.Generates_corresponding_d_ts_file,
-        },
-        {
-            name: "diagnostics",
-            type: "boolean",
-        },
-        {
-            name: "emitBOM",
-            type: "boolean"
-        },
-        {
-            name: "help",
-            shortName: "h",
-            type: "boolean",
-            description: Diagnostics.Print_this_message,
-        },
-        {
-            name: "listFiles",
-            type: "boolean",
-        },
-        {
-            name: "locale",
-            type: "string",
-        },
-        {
-            name: "mapRoot",
-            type: "string",
-            isFilePath: true,
-            description: Diagnostics.Specifies_the_location_where_debugger_should_locate_map_files_instead_of_generated_locations,
-            paramType: Diagnostics.LOCATION,
-        },
-        {
-            name: "module",
-            shortName: "m",
-            type: {
-                "commonjs": ModuleKind.CommonJS,
-                "amd": ModuleKind.AMD
-            },
-            description: Diagnostics.Specify_module_code_generation_Colon_commonjs_or_amd,
-            paramType: Diagnostics.KIND,
-            error: Diagnostics.Argument_for_module_option_must_be_commonjs_or_amd
-        },
-        {
-            name: "noEmit",
-            type: "boolean",
-            description: Diagnostics.Do_not_emit_outputs,
-        },
-        {
-            name: "noEmitOnError",
-            type: "boolean",
-            description: Diagnostics.Do_not_emit_outputs_if_any_type_checking_errors_were_reported,
-        },
-        {
-            name: "noImplicitAny",
-            type: "boolean",
-            description: Diagnostics.Raise_error_on_expressions_and_declarations_with_an_implied_any_type,
-        },
-        {
-            name: "noLib",
-            type: "boolean",
-        },
-        {
-            name: "noLibCheck",
-            type: "boolean",
-        },
-        {
-            name: "noResolve",
-            type: "boolean",
-        },
-        {
-            name: "out",
-            type: "string",
-            description: Diagnostics.Concatenate_and_emit_output_to_single_file,
-            paramType: Diagnostics.FILE,
-        },
-        {
-            name: "outDir",
-            type: "string",
-            isFilePath: true,
-            description: Diagnostics.Redirect_output_structure_to_the_directory,
-            paramType: Diagnostics.DIRECTORY,
-        },
-        {
-            name: "preserveConstEnums",
-            type: "boolean",
-            description: Diagnostics.Do_not_erase_const_enum_declarations_in_generated_code
-        },
-        {
-            name: "project",
-            shortName: "p",
-            type: "string",
-            isFilePath: true,
-            description: Diagnostics.Compile_the_project_in_the_given_directory,
-            paramType: Diagnostics.DIRECTORY
-        },
-        {
-            name: "removeComments",
-            type: "boolean",
-            description: Diagnostics.Do_not_emit_comments_to_output,
-        },
-        {
-            name: "sourceMap",
-            type: "boolean",
-            description: Diagnostics.Generates_corresponding_map_file,
-        },
-        {
-            name: "sourceRoot",
-            type: "string",
-            isFilePath: true,
-            description: Diagnostics.Specifies_the_location_where_debugger_should_locate_TypeScript_files_instead_of_source_locations,
-            paramType: Diagnostics.LOCATION,
-        },
-        {
-            name: "suppressImplicitAnyIndexErrors",
-            type: "boolean",
-            description: Diagnostics.Suppress_noImplicitAny_errors_for_indexing_objects_lacking_index_signatures,
-        },
-        {
-            name: "stripInternal",
-            type: "boolean",
-            description: Diagnostics.Do_not_emit_declarations_for_code_that_has_an_internal_annotation,
-            experimental: true
-        },
-        {
-<<<<<<< HEAD
-            name: "preserveNewLines",
-            type: "boolean",
-            description: Diagnostics.Preserve_new_lines_when_emitting_code,
-            experimental: true
-=======
-            name: "cacheDownlevelForOfLength",
-            type: "boolean",
-            description: "Cache length access when downlevel emitting for-of statements",
-            experimental: true,
->>>>>>> 78197ed6
-        },
-        {
-            name: "target",
-            shortName: "t",
-            type: { "es3": ScriptTarget.ES3, "es5": ScriptTarget.ES5, "es6": ScriptTarget.ES6 },
-            description: Diagnostics.Specify_ECMAScript_target_version_Colon_ES3_default_ES5_or_ES6_experimental,
-            paramType: Diagnostics.VERSION,
-            error: Diagnostics.Argument_for_target_option_must_be_es3_es5_or_es6
-        },
-        {
-            name: "version",
-            shortName: "v",
-            type: "boolean",
-            description: Diagnostics.Print_the_compiler_s_version,
-        },
-        {
-            name: "watch",
-            shortName: "w",
-            type: "boolean",
-            description: Diagnostics.Watch_input_files,
-        }
-    ];
-    
-    export function parseCommandLine(commandLine: string[]): ParsedCommandLine {
-        var options: CompilerOptions = {};
-        var fileNames: string[] = [];
-        var errors: Diagnostic[] = [];
-        var shortOptionNames: Map<string> = {};
-        var optionNameMap: Map<CommandLineOption> = {};
-
-        forEach(optionDeclarations, option => {
-            optionNameMap[option.name.toLowerCase()] = option;
-            if (option.shortName) {
-                shortOptionNames[option.shortName] = option.name;
-            }
-        });
-        parseStrings(commandLine);
-        return {
-            options,
-            fileNames,
-            errors
-        };
-
-        function parseStrings(args: string[]) {
-            var i = 0;
-            while (i < args.length) {
-                var s = args[i++];
-                if (s.charCodeAt(0) === CharacterCodes.at) {
-                    parseResponseFile(s.slice(1));
-                }
-                else if (s.charCodeAt(0) === CharacterCodes.minus) {
-                    s = s.slice(s.charCodeAt(1) === CharacterCodes.minus ? 2 : 1).toLowerCase();
-
-                    // Try to translate short option names to their full equivalents.
-                    if (hasProperty(shortOptionNames, s)) {
-                        s = shortOptionNames[s];
-                    }
-
-                    if (hasProperty(optionNameMap, s)) {
-                        var opt = optionNameMap[s];
-
-                        // Check to see if no argument was provided (e.g. "--locale" is the last command-line argument).
-                        if (!args[i] && opt.type !== "boolean") {
-                            errors.push(createCompilerDiagnostic(Diagnostics.Compiler_option_0_expects_an_argument, opt.name));
-                        }
-
-                        switch (opt.type) {
-                            case "number":
-                                options[opt.name] = parseInt(args[i++]);
-                                break;
-                            case "boolean":
-                                options[opt.name] = true;
-                                break;
-                            case "string":
-                                options[opt.name] = args[i++] || "";
-                                break;
-                            // If not a primitive, the possible types are specified in what is effectively a map of options.
-                            default:
-                                var map = <Map<number>>opt.type;
-                                var key = (args[i++] || "").toLowerCase();
-                                if (hasProperty(map, key)) {
-                                    options[opt.name] = map[key];
-                                }
-                                else {
-                                    errors.push(createCompilerDiagnostic(opt.error));
-                                }
-                        }
-                    }
-                    else {
-                        errors.push(createCompilerDiagnostic(Diagnostics.Unknown_compiler_option_0, s));
-                    }
-                }
-                else {
-                    fileNames.push(s);
-                }
-            }
-        }
-
-        function parseResponseFile(fileName: string) {
-            var text = sys.readFile(fileName);
-
-            if (!text) {
-                errors.push(createCompilerDiagnostic(Diagnostics.File_0_not_found, fileName));
-                return;
-            }
-
-            var args: string[] = [];
-            var pos = 0;
-            while (true) {
-                while (pos < text.length && text.charCodeAt(pos) <= CharacterCodes.space) pos++;
-                if (pos >= text.length) break;
-                var start = pos;
-                if (text.charCodeAt(start) === CharacterCodes.doubleQuote) {
-                    pos++;
-                    while (pos < text.length && text.charCodeAt(pos) !== CharacterCodes.doubleQuote) pos++;
-                    if (pos < text.length) {
-                        args.push(text.substring(start + 1, pos));
-                        pos++;
-                    }
-                    else {
-                        errors.push(createCompilerDiagnostic(Diagnostics.Unterminated_quoted_string_in_response_file_0, fileName));
-                    }
-                }
-                else {
-                    while (text.charCodeAt(pos) > CharacterCodes.space) pos++;
-                    args.push(text.substring(start, pos));
-                }
-            }
-            parseStrings(args);
-        }
-    }
-
-    export function readConfigFile(fileName: string): any {
-        try {
-            var text = sys.readFile(fileName);
-            return /\S/.test(text) ? JSON.parse(text) : {};
-        }
-        catch (e) {
-        }
-    }
-
-    export function parseConfigFile(json: any, basePath?: string): ParsedCommandLine {
-        var errors: Diagnostic[] = [];
-
-        return {
-            options: getCompilerOptions(),
-            fileNames: getFiles(),
-            errors
-        };
-
-        function getCompilerOptions(): CompilerOptions {
-            var options: CompilerOptions = {};
-            var optionNameMap: Map<CommandLineOption> = {};
-            forEach(optionDeclarations, option => {
-                optionNameMap[option.name] = option;
-            });
-            var jsonOptions = json["compilerOptions"];
-            if (jsonOptions) {
-                for (var id in jsonOptions) {
-                    if (hasProperty(optionNameMap, id)) {
-                        var opt = optionNameMap[id];
-                        var optType = opt.type;
-                        var value = jsonOptions[id];
-                        var expectedType = typeof optType === "string" ? optType : "string";
-                        if (typeof value === expectedType) {
-                            if (typeof optType !== "string") {
-                                var key = value.toLowerCase();
-                                if (hasProperty(optType, key)) {
-                                    value = optType[key];
-                                }
-                                else {
-                                    errors.push(createCompilerDiagnostic(opt.error));
-                                    value = 0;
-                                }
-                            }
-                            if (opt.isFilePath) {
-                                value = normalizePath(combinePaths(basePath, value));
-                            }
-                            options[opt.name] = value;
-                        }
-                        else {
-                            errors.push(createCompilerDiagnostic(Diagnostics.Compiler_option_0_requires_a_value_of_type_1, id, expectedType));
-                        }
-                    }
-                    else {
-                        errors.push(createCompilerDiagnostic(Diagnostics.Unknown_compiler_option_0, id));
-                    }
-                }
-            }
-            return options;
-        }
-
-        function getFiles(): string[] {
-            var files: string[] = [];
-            if (hasProperty(json, "files")) {
-                if (json["files"] instanceof Array) {
-                    var files = map(<string[]>json["files"], s => combinePaths(basePath, s));
-                }
-            }
-            else {
-                var sysFiles = sys.readDirectory(basePath, ".ts");
-                for (var i = 0; i < sysFiles.length; i++) {
-                    var name = sysFiles[i];
-                    if (!fileExtensionIs(name, ".d.ts") || !contains(sysFiles, name.substr(0, name.length - 5) + ".ts")) {
-                        files.push(name);
-                    }
-                }
-            }
-            return files;
-        }
-    }
-}
+/// <reference path="sys.ts"/>
+/// <reference path="types.ts"/>
+/// <reference path="core.ts"/>
+/// <reference path="scanner.ts"/>
+
+module ts {
+    export var optionDeclarations: CommandLineOption[] = [
+        {
+            name: "charset",
+            type: "string",
+        },
+        {
+            name: "codepage",
+            type: "number",
+        },
+        {
+            name: "declaration",
+            shortName: "d",
+            type: "boolean",
+            description: Diagnostics.Generates_corresponding_d_ts_file,
+        },
+        {
+            name: "diagnostics",
+            type: "boolean",
+        },
+        {
+            name: "emitBOM",
+            type: "boolean"
+        },
+        {
+            name: "help",
+            shortName: "h",
+            type: "boolean",
+            description: Diagnostics.Print_this_message,
+        },
+        {
+            name: "listFiles",
+            type: "boolean",
+        },
+        {
+            name: "locale",
+            type: "string",
+        },
+        {
+            name: "mapRoot",
+            type: "string",
+            isFilePath: true,
+            description: Diagnostics.Specifies_the_location_where_debugger_should_locate_map_files_instead_of_generated_locations,
+            paramType: Diagnostics.LOCATION,
+        },
+        {
+            name: "module",
+            shortName: "m",
+            type: {
+                "commonjs": ModuleKind.CommonJS,
+                "amd": ModuleKind.AMD
+            },
+            description: Diagnostics.Specify_module_code_generation_Colon_commonjs_or_amd,
+            paramType: Diagnostics.KIND,
+            error: Diagnostics.Argument_for_module_option_must_be_commonjs_or_amd
+        },
+        {
+            name: "noEmit",
+            type: "boolean",
+            description: Diagnostics.Do_not_emit_outputs,
+        },
+        {
+            name: "noEmitOnError",
+            type: "boolean",
+            description: Diagnostics.Do_not_emit_outputs_if_any_type_checking_errors_were_reported,
+        },
+        {
+            name: "noImplicitAny",
+            type: "boolean",
+            description: Diagnostics.Raise_error_on_expressions_and_declarations_with_an_implied_any_type,
+        },
+        {
+            name: "noLib",
+            type: "boolean",
+        },
+        {
+            name: "noLibCheck",
+            type: "boolean",
+        },
+        {
+            name: "noResolve",
+            type: "boolean",
+        },
+        {
+            name: "out",
+            type: "string",
+            description: Diagnostics.Concatenate_and_emit_output_to_single_file,
+            paramType: Diagnostics.FILE,
+        },
+        {
+            name: "outDir",
+            type: "string",
+            isFilePath: true,
+            description: Diagnostics.Redirect_output_structure_to_the_directory,
+            paramType: Diagnostics.DIRECTORY,
+        },
+        {
+            name: "preserveConstEnums",
+            type: "boolean",
+            description: Diagnostics.Do_not_erase_const_enum_declarations_in_generated_code
+        },
+        {
+            name: "project",
+            shortName: "p",
+            type: "string",
+            isFilePath: true,
+            description: Diagnostics.Compile_the_project_in_the_given_directory,
+            paramType: Diagnostics.DIRECTORY
+        },
+        {
+            name: "removeComments",
+            type: "boolean",
+            description: Diagnostics.Do_not_emit_comments_to_output,
+        },
+        {
+            name: "sourceMap",
+            type: "boolean",
+            description: Diagnostics.Generates_corresponding_map_file,
+        },
+        {
+            name: "sourceRoot",
+            type: "string",
+            isFilePath: true,
+            description: Diagnostics.Specifies_the_location_where_debugger_should_locate_TypeScript_files_instead_of_source_locations,
+            paramType: Diagnostics.LOCATION,
+        },
+        {
+            name: "suppressImplicitAnyIndexErrors",
+            type: "boolean",
+            description: Diagnostics.Suppress_noImplicitAny_errors_for_indexing_objects_lacking_index_signatures,
+        },
+        {
+            name: "stripInternal",
+            type: "boolean",
+            description: Diagnostics.Do_not_emit_declarations_for_code_that_has_an_internal_annotation,
+            experimental: true
+        },
+        {
+            name: "target",
+            shortName: "t",
+            type: { "es3": ScriptTarget.ES3, "es5": ScriptTarget.ES5, "es6": ScriptTarget.ES6 },
+            description: Diagnostics.Specify_ECMAScript_target_version_Colon_ES3_default_ES5_or_ES6_experimental,
+            paramType: Diagnostics.VERSION,
+            error: Diagnostics.Argument_for_target_option_must_be_es3_es5_or_es6
+        },
+        {
+            name: "version",
+            shortName: "v",
+            type: "boolean",
+            description: Diagnostics.Print_the_compiler_s_version,
+        },
+        {
+            name: "watch",
+            shortName: "w",
+            type: "boolean",
+            description: Diagnostics.Watch_input_files,
+        }
+    ];
+    
+    export function parseCommandLine(commandLine: string[]): ParsedCommandLine {
+        var options: CompilerOptions = {};
+        var fileNames: string[] = [];
+        var errors: Diagnostic[] = [];
+        var shortOptionNames: Map<string> = {};
+        var optionNameMap: Map<CommandLineOption> = {};
+
+        forEach(optionDeclarations, option => {
+            optionNameMap[option.name.toLowerCase()] = option;
+            if (option.shortName) {
+                shortOptionNames[option.shortName] = option.name;
+            }
+        });
+        parseStrings(commandLine);
+        return {
+            options,
+            fileNames,
+            errors
+        };
+
+        function parseStrings(args: string[]) {
+            var i = 0;
+            while (i < args.length) {
+                var s = args[i++];
+                if (s.charCodeAt(0) === CharacterCodes.at) {
+                    parseResponseFile(s.slice(1));
+                }
+                else if (s.charCodeAt(0) === CharacterCodes.minus) {
+                    s = s.slice(s.charCodeAt(1) === CharacterCodes.minus ? 2 : 1).toLowerCase();
+
+                    // Try to translate short option names to their full equivalents.
+                    if (hasProperty(shortOptionNames, s)) {
+                        s = shortOptionNames[s];
+                    }
+
+                    if (hasProperty(optionNameMap, s)) {
+                        var opt = optionNameMap[s];
+
+                        // Check to see if no argument was provided (e.g. "--locale" is the last command-line argument).
+                        if (!args[i] && opt.type !== "boolean") {
+                            errors.push(createCompilerDiagnostic(Diagnostics.Compiler_option_0_expects_an_argument, opt.name));
+                        }
+
+                        switch (opt.type) {
+                            case "number":
+                                options[opt.name] = parseInt(args[i++]);
+                                break;
+                            case "boolean":
+                                options[opt.name] = true;
+                                break;
+                            case "string":
+                                options[opt.name] = args[i++] || "";
+                                break;
+                            // If not a primitive, the possible types are specified in what is effectively a map of options.
+                            default:
+                                var map = <Map<number>>opt.type;
+                                var key = (args[i++] || "").toLowerCase();
+                                if (hasProperty(map, key)) {
+                                    options[opt.name] = map[key];
+                                }
+                                else {
+                                    errors.push(createCompilerDiagnostic(opt.error));
+                                }
+                        }
+                    }
+                    else {
+                        errors.push(createCompilerDiagnostic(Diagnostics.Unknown_compiler_option_0, s));
+                    }
+                }
+                else {
+                    fileNames.push(s);
+                }
+            }
+        }
+
+        function parseResponseFile(fileName: string) {
+            var text = sys.readFile(fileName);
+
+            if (!text) {
+                errors.push(createCompilerDiagnostic(Diagnostics.File_0_not_found, fileName));
+                return;
+            }
+
+            var args: string[] = [];
+            var pos = 0;
+            while (true) {
+                while (pos < text.length && text.charCodeAt(pos) <= CharacterCodes.space) pos++;
+                if (pos >= text.length) break;
+                var start = pos;
+                if (text.charCodeAt(start) === CharacterCodes.doubleQuote) {
+                    pos++;
+                    while (pos < text.length && text.charCodeAt(pos) !== CharacterCodes.doubleQuote) pos++;
+                    if (pos < text.length) {
+                        args.push(text.substring(start + 1, pos));
+                        pos++;
+                    }
+                    else {
+                        errors.push(createCompilerDiagnostic(Diagnostics.Unterminated_quoted_string_in_response_file_0, fileName));
+                    }
+                }
+                else {
+                    while (text.charCodeAt(pos) > CharacterCodes.space) pos++;
+                    args.push(text.substring(start, pos));
+                }
+            }
+            parseStrings(args);
+        }
+    }
+
+    export function readConfigFile(fileName: string): any {
+        try {
+            var text = sys.readFile(fileName);
+            return /\S/.test(text) ? JSON.parse(text) : {};
+        }
+        catch (e) {
+        }
+    }
+
+    export function parseConfigFile(json: any, basePath?: string): ParsedCommandLine {
+        var errors: Diagnostic[] = [];
+
+        return {
+            options: getCompilerOptions(),
+            fileNames: getFiles(),
+            errors
+        };
+
+        function getCompilerOptions(): CompilerOptions {
+            var options: CompilerOptions = {};
+            var optionNameMap: Map<CommandLineOption> = {};
+            forEach(optionDeclarations, option => {
+                optionNameMap[option.name] = option;
+            });
+            var jsonOptions = json["compilerOptions"];
+            if (jsonOptions) {
+                for (var id in jsonOptions) {
+                    if (hasProperty(optionNameMap, id)) {
+                        var opt = optionNameMap[id];
+                        var optType = opt.type;
+                        var value = jsonOptions[id];
+                        var expectedType = typeof optType === "string" ? optType : "string";
+                        if (typeof value === expectedType) {
+                            if (typeof optType !== "string") {
+                                var key = value.toLowerCase();
+                                if (hasProperty(optType, key)) {
+                                    value = optType[key];
+                                }
+                                else {
+                                    errors.push(createCompilerDiagnostic(opt.error));
+                                    value = 0;
+                                }
+                            }
+                            if (opt.isFilePath) {
+                                value = normalizePath(combinePaths(basePath, value));
+                            }
+                            options[opt.name] = value;
+                        }
+                        else {
+                            errors.push(createCompilerDiagnostic(Diagnostics.Compiler_option_0_requires_a_value_of_type_1, id, expectedType));
+                        }
+                    }
+                    else {
+                        errors.push(createCompilerDiagnostic(Diagnostics.Unknown_compiler_option_0, id));
+                    }
+                }
+            }
+            return options;
+        }
+
+        function getFiles(): string[] {
+            var files: string[] = [];
+            if (hasProperty(json, "files")) {
+                if (json["files"] instanceof Array) {
+                    var files = map(<string[]>json["files"], s => combinePaths(basePath, s));
+                }
+            }
+            else {
+                var sysFiles = sys.readDirectory(basePath, ".ts");
+                for (var i = 0; i < sysFiles.length; i++) {
+                    var name = sysFiles[i];
+                    if (!fileExtensionIs(name, ".d.ts") || !contains(sysFiles, name.substr(0, name.length - 5) + ".ts")) {
+                        files.push(name);
+                    }
+                }
+            }
+            return files;
+        }
+    }
+}