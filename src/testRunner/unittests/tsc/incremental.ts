--- conflicted
+++ resolved
@@ -1,61 +1,58 @@
-namespace ts {
-    describe("unittests:: tsc:: incremental::", () => {
-        verifyTscIncrementalEdits({
-            scenario: "incremental",
-            subScenario: "when passing filename for buildinfo on commandline",
-            fs: () => loadProjectFromFiles({
-                "/src/project/src/main.ts": "export const x = 10;",
-                "/src/project/tsconfig.json": utils.dedent`
-                    {
-                        "compilerOptions": {
-                            "target": "es5",
-                            "module": "commonjs",
-                        },
-                        "include": [
-                            "src/**/*.ts"
-                        ]
-                    }`,
-            }),
-            commandLineArgs: ["--incremental", "--p", "src/project", "--tsBuildInfoFile", "src/project/.tsbuildinfo"],
-            incrementalScenarios: [noChangeRun]
-        });
-
-        verifyTscIncrementalEdits({
-            scenario: "incremental",
-            subScenario: "when passing rootDir from commandline",
-            fs: () => loadProjectFromFiles({
-                "/src/project/src/main.ts": "export const x = 10;",
-                "/src/project/tsconfig.json": utils.dedent`
-                    {
-                        "compilerOptions": {
-                            "incremental": true,
-                            "outDir": "dist",
-                        },
-                    }`,
-            }),
-            commandLineArgs: ["--p", "src/project", "--rootDir", "src/project/src"],
-            incrementalScenarios: [noChangeRun]
-<<<<<<< HEAD
-=======
-        });
-
-        verifyTscIncrementalEdits({
-            scenario: "incremental",
-            subScenario: "with only dts files",
-            fs: () => loadProjectFromFiles({
-                "/src/project/src/main.d.ts": "export const x = 10;",
-                "/src/project/src/another.d.ts": "export const y = 10;",
-                "/src/project/tsconfig.json": "{}",
-            }),
-            commandLineArgs: ["--incremental", "--p", "src/project"],
-            incrementalScenarios: [
-                noChangeRun,
-                {
-                    buildKind: BuildKind.IncrementalDtsUnchanged,
-                    modifyFs: fs => appendText(fs, "/src/project/src/main.d.ts", "export const xy = 100;")
-                }
-            ]
->>>>>>> 40556895
-        });
-    });
-}
+namespace ts {
+    describe("unittests:: tsc:: incremental::", () => {
+        verifyTscIncrementalEdits({
+            scenario: "incremental",
+            subScenario: "when passing filename for buildinfo on commandline",
+            fs: () => loadProjectFromFiles({
+                "/src/project/src/main.ts": "export const x = 10;",
+                "/src/project/tsconfig.json": utils.dedent`
+                    {
+                        "compilerOptions": {
+                            "target": "es5",
+                            "module": "commonjs",
+                        },
+                        "include": [
+                            "src/**/*.ts"
+                        ]
+                    }`,
+            }),
+            commandLineArgs: ["--incremental", "--p", "src/project", "--tsBuildInfoFile", "src/project/.tsbuildinfo"],
+            incrementalScenarios: [noChangeRun]
+        });
+
+        verifyTscIncrementalEdits({
+            scenario: "incremental",
+            subScenario: "when passing rootDir from commandline",
+            fs: () => loadProjectFromFiles({
+                "/src/project/src/main.ts": "export const x = 10;",
+                "/src/project/tsconfig.json": utils.dedent`
+                    {
+                        "compilerOptions": {
+                            "incremental": true,
+                            "outDir": "dist",
+                        },
+                    }`,
+            }),
+            commandLineArgs: ["--p", "src/project", "--rootDir", "src/project/src"],
+            incrementalScenarios: [noChangeRun]
+        });
+
+        verifyTscIncrementalEdits({
+            scenario: "incremental",
+            subScenario: "with only dts files",
+            fs: () => loadProjectFromFiles({
+                "/src/project/src/main.d.ts": "export const x = 10;",
+                "/src/project/src/another.d.ts": "export const y = 10;",
+                "/src/project/tsconfig.json": "{}",
+            }),
+            commandLineArgs: ["--incremental", "--p", "src/project"],
+            incrementalScenarios: [
+                noChangeRun,
+                {
+                    buildKind: BuildKind.IncrementalDtsUnchanged,
+                    modifyFs: fs => appendText(fs, "/src/project/src/main.d.ts", "export const xy = 100;")
+                }
+            ]
+        });
+    });
+}