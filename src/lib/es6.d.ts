--- conflicted
+++ resolved
@@ -1,1364 +1,1235 @@
-declare type PropertyKey = string | number | symbol;
-
-interface Symbol {
-    /** Returns a string representation of an object. */
-    toString(): string;
-
-    /** Returns the primitive value of the specified object. */
-    valueOf(): Object;
-
-    [Symbol.toStringTag]: string;
-}
-
-interface SymbolConstructor {
-    /** 
-      * A reference to the prototype. 
-      */
-    prototype: Symbol;
-
-    /**
-      * Returns a new unique Symbol value.
-      * @param  description Description of the new Symbol object.
-      */
-    (description?: string|number): symbol;
-
-    /**
-      * Returns a Symbol object from the global symbol registry matching the given key if found. 
-      * Otherwise, returns a new symbol with this key.
-      * @param key key to search for.
-      */
-    for(key: string): symbol;
-
-    /**
-      * Returns a key from the global symbol registry matching the given Symbol if found. 
-      * Otherwise, returns a undefined.
-      * @param sym Symbol to find the key for.
-      */
-    keyFor(sym: symbol): string;
-
-    // Well-known Symbols
-
-    /** 
-      * A method that determines if a constructor object recognizes an object as one of the 
-      * constructor’s instances. Called by the semantics of the instanceof operator. 
-      */
-    hasInstance: symbol;
-
-    /** 
-      * A Boolean value that if true indicates that an object should flatten to its array elements
-      * by Array.prototype.concat.
-      */
-    isConcatSpreadable: symbol;
-
-    /** 
-      * A method that returns the default iterator for an object. Called by the semantics of the 
-      * for-of statement.
-      */
-    iterator: symbol;
-
-    /**
-      * A regular expression method that matches the regular expression against a string. Called 
-      * by the String.prototype.match method. 
-      */
-    match: symbol;
-
-    /** 
-      * A regular expression method that replaces matched substrings of a string. Called by the 
-      * String.prototype.replace method.
-      */
-    replace: symbol;
-
-    /**
-      * A regular expression method that returns the index within a string that matches the 
-      * regular expression. Called by the String.prototype.search method.
-      */
-    search: symbol;
-
-    /** 
-      * A function valued property that is the constructor function that is used to create 
-      * derived objects.
-      */
-    species: symbol;
-
-    /**
-      * A regular expression method that splits a string at the indices that match the regular 
-      * expression. Called by the String.prototype.split method.
-      */
-    split: symbol;
-
-    /** 
-      * A method that converts an object to a corresponding primitive value.
-      * Called by the ToPrimitive abstract operation.
-      */
-    toPrimitive: symbol;
-
-    /** 
-      * A String value that is used in the creation of the default string description of an object.
-      * Called by the built-in method Object.prototype.toString.
-      */
-    toStringTag: symbol;
-
-    /**
-      * An Object whose own property names are property names that are excluded from the 'with'
-      * environment bindings of the associated objects.
-      */
-    unscopables: symbol;
-}
-declare var Symbol: SymbolConstructor;
-
-interface Object {
-    /**
-      * Determines whether an object has a property with the specified name. 
-      * @param v A property name.
-      */
-    hasOwnProperty(v: PropertyKey): boolean;
-
-    /** 
-      * Determines whether a specified property is enumerable.
-      * @param v A property name.
-      */
-    propertyIsEnumerable(v: PropertyKey): boolean;
-}
-
-interface ObjectConstructor {
-    /**
-      * Copy the values of all of the enumerable own properties from one or more source objects to a 
-      * target object. Returns the target object.
-      * @param target The target object to copy to.
-      * @param sources One or more source objects to copy properties from.
-      */
-    assign(target: any, ...sources: any[]): any;
-
-    /**
-      * Returns an array of all symbol properties found directly on object o.
-      * @param o Object to retrieve the symbols from.
-      */
-    getOwnPropertySymbols(o: any): symbol[];
-
-    /**
-      * Returns true if the values are the same value, false otherwise.
-      * @param value1 The first value.
-      * @param value2 The second value.
-      */
-    is(value1: any, value2: any): boolean;
-
-    /**
-      * Sets the prototype of a specified object o to  object proto or null. Returns the object o.
-      * @param o The object to change its prototype.
-      * @param proto The value of the new prototype or null.
-      */
-    setPrototypeOf(o: any, proto: any): any;
-
-    /**
-      * Gets the own property descriptor of the specified object. 
-      * An own property descriptor is one that is defined directly on the object and is not 
-      * inherited from the object's prototype. 
-      * @param o Object that contains the property.
-      * @param p Name of the property.
-    */
-    getOwnPropertyDescriptor(o: any, propertyKey: PropertyKey): PropertyDescriptor;
-
-    /**
-      * Adds a property to an object, or modifies attributes of an existing property. 
-      * @param o Object on which to add or modify the property. This can be a native JavaScript 
-      * object (that is, a user-defined object or a built in object) or a DOM object.
-      * @param p The property name.
-      * @param attributes Descriptor for the property. It can be for a data property or an accessor
-      *  property.
-      */
-    defineProperty(o: any, propertyKey: PropertyKey, attributes: PropertyDescriptor): any;
-}
-
-interface Function {
-    /**
-      * Returns the name of the function. Function names are read-only and can not be changed.
-      */
-    name: string;
-
-    /**
-     * Determines whether the given value inherits from this function if this function was used
-     * as a constructor function.
-     *
-     * A constructor function can control which objects are recognized as its instances by
-     * 'instanceof' by overriding this method.
-     */
-    [Symbol.hasInstance](value: any): boolean;
-}
-
-interface NumberConstructor {
-    /**
-      * The value of Number.EPSILON is the difference between 1 and the smallest value greater than 1
-      * that is representable as a Number value, which is approximately: 
-      * 2.2204460492503130808472633361816 x 10‍−‍16.
-      */
-    EPSILON: number;
-
-    /**
-      * Returns true if passed value is finite.
-      * Unlike the global isFininte, Number.isFinite doesn't forcibly convert the parameter to a 
-      * number. Only finite values of the type number, result in true.
-      * @param number A numeric value.
-      */
-    isFinite(number: number): boolean;
-
-    /**
-      * Returns true if the value passed is an integer, false otherwise.
-      * @param number A numeric value.
-      */
-    isInteger(number: number): boolean;
-
-    /**
-      * Returns a Boolean value that indicates whether a value is the reserved value NaN (not a 
-      * number). Unlike the global isNaN(), Number.isNaN() doesn't forcefully convert the parameter
-      * to a number. Only values of the type number, that are also NaN, result in true.
-      * @param number A numeric value.
-      */
-    isNaN(number: number): boolean;
-
-    /**
-      * Returns true if the value passed is a safe integer.
-      * @param number A numeric value.
-      */
-    isSafeInteger(number: number): boolean;
-
-    /** 
-      * The value of the largest integer n such that n and n + 1 are both exactly representable as 
-      * a Number value. 
-      * The value of Number.MIN_SAFE_INTEGER is 9007199254740991 2^53 − 1.
-      */
-    MAX_SAFE_INTEGER: number;
-
-    /** 
-      * The value of the smallest integer n such that n and n − 1 are both exactly representable as 
-      * a Number value. 
-      * The value of Number.MIN_SAFE_INTEGER is −9007199254740991 (−(2^53 − 1)).
-      */
-    MIN_SAFE_INTEGER: number;
-
-    /**
-      * Converts a string to a floating-point number. 
-      * @param string A string that contains a floating-point number. 
-      */
-    parseFloat(string: string): number;
-
-    /**
-      * Converts A string to an integer.
-      * @param s A string to convert into a number.
-      * @param radix A value between 2 and 36 that specifies the base of the number in numString. 
-      * If this argument is not supplied, strings with a prefix of '0x' are considered hexadecimal.
-      * All other strings are considered decimal.
-      */
-    parseInt(string: string, radix?: number): number;
-}
-
-interface Array<T> {
-    /** Iterator */
-    [Symbol.iterator](): IterableIterator<T>;
-
-    /**
-     * Returns an object whose properties have the value 'true'
-     * when they will be absent when used in a 'with' statement.
-     */
-    [Symbol.unscopables](): {
-        copyWithin: boolean;
-        entries: boolean;
-        fill: boolean;
-        find: boolean;
-        findIndex: boolean;
-        keys: boolean;
-        values: boolean;
-    };
-
-    /** 
-      * Returns an array of key, value pairs for every entry in the array
-      */
-    entries(): IterableIterator<[number, T]>;
-
-    /** 
-      * Returns an list of keys in the array
-      */
-    keys(): IterableIterator<number>;
-
-    /** 
-      * Returns an list of values in the array
-      */
-    values(): IterableIterator<T>;
-
-    /** 
-      * Returns the value of the first element in the array where predicate is true, and undefined 
-      * otherwise.
-      * @param predicate find calls predicate once for each element of the array, in ascending 
-      * order, until it finds one where predicate returns true. If such an element is found, find 
-      * immediately returns that element value. Otherwise, find returns undefined.
-      * @param thisArg If provided, it will be used as the this value for each invocation of 
-      * predicate. If it is not provided, undefined is used instead.
-      */
-    find(predicate: (value: T, index: number, obj: Array<T>) => boolean, thisArg?: any): T;
-
-    /** 
-      * Returns the index of the first element in the array where predicate is true, and undefined 
-      * otherwise.
-      * @param predicate find calls predicate once for each element of the array, in ascending 
-      * order, until it finds one where predicate returns true. If such an element is found, find 
-      * immediately returns that element value. Otherwise, find returns undefined.
-      * @param thisArg If provided, it will be used as the this value for each invocation of 
-      * predicate. If it is not provided, undefined is used instead.
-      */
-    findIndex(predicate: (value: T) => boolean, thisArg?: any): number;
-
-    /**
-      * Returns the this object after filling the section identified by start and end with value
-      * @param value value to fill array section with
-      * @param start index to start filling the array at. If start is negative, it is treated as 
-      * length+start where length is the length of the array. 
-      * @param end index to stop filling the array at. If end is negative, it is treated as 
-      * length+end.
-      */
-    fill(value: T, start?: number, end?: number): T[];
-
-    /** 
-      * Returns the this object after copying a section of the array identified by start and end
-      * to the same array starting at position target
-      * @param target If target is negative, it is treated as length+target where length is the 
-      * length of the array. 
-      * @param start If start is negative, it is treated as length+start. If end is negative, it 
-      * is treated as length+end.
-      * @param end If not specified, length of the this object is used as its default value. 
-      */
-    copyWithin(target: number, start: number, end?: number): T[];
-}
-
-interface IArguments {
-    /** Iterator */
-    [Symbol.iterator](): IterableIterator<any>;
-}
-
-interface ArrayConstructor {
-    /**
-      * Creates an array from an array-like object.
-      * @param arrayLike An array-like object to convert to an array.
-      * @param mapfn A mapping function to call on every element of the array.
-      * @param thisArg Value of 'this' used to invoke the mapfn.
-      */
-    from<T, U>(arrayLike: ArrayLike<T>, mapfn: (v: T, k: number) => U, thisArg?: any): Array<U>;
-
-    /**
-      * Creates an array from an iterable object.
-      * @param iterable An iterable object to convert to an array.
-      * @param mapfn A mapping function to call on every element of the array.
-      * @param thisArg Value of 'this' used to invoke the mapfn.
-      */
-    from<T, U>(iterable: Iterable<T>, mapfn: (v: T, k: number) => U, thisArg?: any): Array<U>;
-
-    /**
-      * Creates an array from an array-like object.
-      * @param arrayLike An array-like object to convert to an array.
-      */
-    from<T>(arrayLike: ArrayLike<T>): Array<T>;
-
-    /**
-      * Creates an array from an iterable object.
-      * @param iterable An iterable object to convert to an array.
-      */
-    from<T>(iterable: Iterable<T>): Array<T>;
-
-    /**
-      * Returns a new array from a set of elements.
-      * @param items A set of elements to include in the new array object.
-      */
-    of<T>(...items: T[]): Array<T>;
-}
-
-interface String {
-    /** Iterator */
-    [Symbol.iterator](): IterableIterator<string>;
-
-    /**
-      * Returns a nonnegative integer Number less than 1114112 (0x110000) that is the code point 
-      * value of the UTF-16 encoded code point starting at the string element at position pos in 
-      * the String resulting from converting this object to a String. 
-      * If there is no element at that position, the result is undefined. 
-      * If a valid UTF-16 surrogate pair does not begin at pos, the result is the code unit at pos.
-      */
-    codePointAt(pos: number): number;
-
-    /**
-      * Returns true if searchString appears as a substring of the result of converting this 
-      * object to a String, at one or more positions that are 
-      * greater than or equal to position; otherwise, returns false.
-      * @param searchString search string 
-      * @param position If position is undefined, 0 is assumed, so as to search all of the String.
-      */
-    includes(searchString: string, position?: number): boolean;
-
-    /**
-      * Returns true if the sequence of elements of searchString converted to a String is the 
-      * same as the corresponding elements of this object (converted to a String) starting at 
-      * endPosition – length(this). Otherwise returns false.
-      */
-    endsWith(searchString: string, endPosition?: number): boolean;
-
-    /**
-      * Returns the String value result of normalizing the string into the normalization form 
-      * named by form as specified in Unicode Standard Annex #15, Unicode Normalization Forms.
-      * @param form Applicable values: "NFC", "NFD", "NFKC", or "NFKD", If not specified default
-      * is "NFC"
-      */
-    normalize(form?: string): string;
-
-    /**
-      * Returns a String value that is made from count copies appended together. If count is 0, 
-      * T is the empty String is returned.
-      * @param count number of copies to append
-      */
-    repeat(count: number): string;
-
-    /**
-      * Returns true if the sequence of elements of searchString converted to a String is the 
-      * same as the corresponding elements of this object (converted to a String) starting at 
-      * position. Otherwise returns false.
-      */
-    startsWith(searchString: string, position?: number): boolean;
-
-    /**
-      * Returns an <a> HTML anchor element and sets the name attribute to the text value
-      * @param name
-      */
-    anchor(name: string): string;
-
-    /** Returns a <big> HTML element */
-    big(): string;
-
-    /** Returns a <blink> HTML element */
-    blink(): string;
-
-    /** Returns a <b> HTML element */
-    bold(): string;
-
-    /** Returns a <tt> HTML element */
-    fixed(): string
-
-    /** Returns a <font> HTML element and sets the color attribute value */
-    fontcolor(color: string): string
-
-    /** Returns a <font> HTML element and sets the size attribute value */
-    fontsize(size: number): string;
-
-    /** Returns a <font> HTML element and sets the size attribute value */
-    fontsize(size: string): string;
-
-    /** Returns an <i> HTML element */
-    italics(): string;
-
-    /** Returns an <a> HTML element and sets the href attribute value */
-    link(url: string): string;
-
-    /** Returns a <small> HTML element */
-    small(): string;
-
-    /** Returns a <strike> HTML element */
-    strike(): string;
-
-    /** Returns a <sub> HTML element */
-    sub(): string;
-
-    /** Returns a <sup> HTML element */
-    sup(): string;
-}
-
-interface StringConstructor {
-    /**
-      * Return the String value whose elements are, in order, the elements in the List elements.
-      * If length is 0, the empty string is returned.
-      */
-    fromCodePoint(...codePoints: number[]): string;
-
-    /**
-      * String.raw is intended for use as a tag function of a Tagged Template String. When called
-      * as such the first argument will be a well formed template call site object and the rest 
-      * parameter will contain the substitution values.
-      * @param template A well-formed template string call site representation.
-      * @param substitutions A set of substitution values.
-      */
-    raw(template: TemplateStringsArray, ...substitutions: any[]): string;
-}
-
-interface IteratorResult<T> {
-    done: boolean;
-    value?: T;
-}
-
-interface Iterator<T> {
-    next(value?: any): IteratorResult<T>;
-    return?(value?: any): IteratorResult<T>;
-    throw?(e?: any): IteratorResult<T>;
-}
-
-interface Iterable<T> {
-    [Symbol.iterator](): Iterator<T>;
-}
-
-interface IterableIterator<T> extends Iterator<T> {
-    [Symbol.iterator](): IterableIterator<T>;
-}
-
-interface GeneratorFunction extends Function {
-
-}
-
-interface GeneratorFunctionConstructor {
-    /**
-      * Creates a new Generator function.
-      * @param args A list of arguments the function accepts.
-      */
-    new (...args: string[]): GeneratorFunction;
-    (...args: string[]): GeneratorFunction;
-    prototype: GeneratorFunction;
-}
-declare var GeneratorFunction: GeneratorFunctionConstructor;
-
-interface Math {
-    /**
-      * Returns the number of leading zero bits in the 32-bit binary representation of a number.
-      * @param x A numeric expression.
-      */
-    clz32(x: number): number;
-
-    /**
-      * Returns the result of 32-bit multiplication of two numbers.
-      * @param x First number
-      * @param y Second number
-      */
-    imul(x: number, y: number): number;
-
-    /**
-      * Returns the sign of the x, indicating whether x is positive, negative or zero.
-      * @param x The numeric expression to test
-      */
-    sign(x: number): number;
-
-    /**
-      * Returns the base 10 logarithm of a number.
-      * @param x A numeric expression.
-      */
-    log10(x: number): number;
-
-    /**
-      * Returns the base 2 logarithm of a number.
-      * @param x A numeric expression.
-      */
-    log2(x: number): number;
-
-    /**
-      * Returns the natural logarithm of 1 + x.
-      * @param x A numeric expression.
-      */
-    log1p(x: number): number;
-
-    /**
-      * Returns the result of (e^x - 1) of x (e raised to the power of x, where e is the base of 
-      * the natural logarithms).
-      * @param x A numeric expression.
-      */
-    expm1(x: number): number;
-
-    /**
-      * Returns the hyperbolic cosine of a number.
-      * @param x A numeric expression that contains an angle measured in radians.
-      */
-    cosh(x: number): number;
-
-    /**
-      * Returns the hyperbolic sine of a number.
-      * @param x A numeric expression that contains an angle measured in radians.
-      */
-    sinh(x: number): number;
-
-    /**
-      * Returns the hyperbolic tangent of a number.
-      * @param x A numeric expression that contains an angle measured in radians.
-      */
-    tanh(x: number): number;
-
-    /**
-      * Returns the inverse hyperbolic cosine of a number.
-      * @param x A numeric expression that contains an angle measured in radians.
-      */
-    acosh(x: number): number;
-
-    /**
-      * Returns the inverse hyperbolic sine of a number.
-      * @param x A numeric expression that contains an angle measured in radians.
-      */
-    asinh(x: number): number;
-
-    /**
-      * Returns the inverse hyperbolic tangent of a number.
-      * @param x A numeric expression that contains an angle measured in radians.
-      */
-    atanh(x: number): number;
-
-    /**
-      * Returns the square root of the sum of squares of its arguments.
-      * @param values Values to compute the square root for.
-      *     If no arguments are passed, the result is +0.
-      *     If there is only one argument, the result is the absolute value.
-      *     If any argument is +Infinity or -Infinity, the result is +Infinity.
-      *     If any argument is NaN, the result is NaN.
-      *     If all arguments are either +0 or −0, the result is +0.
-      */
-    hypot(...values: number[] ): number;
-
-    /**
-      * Returns the integral part of the a numeric expression, x, removing any fractional digits.
-      * If x is already an integer, the result is x.
-      * @param x A numeric expression.
-      */
-    trunc(x: number): number;
-
-    /**
-      * Returns the nearest single precision float representation of a number.
-      * @param x A numeric expression.
-      */
-    fround(x: number): number;
-
-    /**
-      * Returns an implementation-dependent approximation to the cube root of number.
-      * @param x A numeric expression.
-      */
-    cbrt(x: number): number;
-
-    [Symbol.toStringTag]: string;
-}
-
-interface Date {
-    /**
-     * Converts a Date object to a string.
-     */
-    [Symbol.toPrimitive](hint: "default"): string;
-    /**
-     * Converts a Date object to a string.
-     */
-    [Symbol.toPrimitive](hint: "string"): string;
-    /**
-     * Converts a Date object to a number.
-     */
-    [Symbol.toPrimitive](hint: "number"): number;
-    /**
-     * Converts a Date object to a string or number.
-     *
-     * @param hint The strings "number", "string", or "default" to specify what primitive to return.
-     *
-     * @throws {TypeError} If 'hint' was given something other than "number", "string", or "default".
-     * @returns A number if 'hint' was "number", a string if 'hint' was "string" or "default".
-     */
-    [Symbol.toPrimitive](hint: string): string | number;
-}
-
-interface RegExp {
-    /**
-      * Matches a string with this regular expression, and returns an array containing the results of
-      * that search.
-      * @param string A string to search within.
-      */
-    [Symbol.match](string: string): RegExpMatchArray;
-
-    /**
-      * Replaces text in a string, using this regular expression.
-      * @param string A String object or string literal whose contents matching against
-      *               this regular expression will be replaced
-      * @param replaceValue A String object or string literal containing the text to replace for every 
-      *                     successful match of this regular expression.
-      */
-    [Symbol.replace](string: string, replaceValue: string): string;
-
-    /**
-      * Replaces text in a string, using this regular expression.
-      * @param string A String object or string literal whose contents matching against
-      *               this regular expression will be replaced
-      * @param replacer A function that returns the replacement text.
-      */
-    [Symbol.replace](string: string, replacer: (substring: string, ...args: any[]) => string): string;
-
-    /**
-      * Finds the position beginning first substring match in a regular expression search
-      * using this regular expression.
-      *
-      * @param string The string to search within.
-      */
-    [Symbol.search](string: string): number;
-
-    /**
-      * Returns an array of substrings that were delimited by strings in the original input that
-      * match against this regular expression.
-      *
-      * If the regular expression contains capturing parentheses, then each time this
-      * regular expression matches, the results (including any undefined results) of the
-      * capturing parentheses are spliced.
-      *
-      * @param string string value to split
-      * @param limit if not undefined, the output array is truncated so that it contains no more
-      * than 'limit' elements.
-      */
-    [Symbol.split](string: string, limit?: number): string[];
-
-    /**
-      * Returns a string indicating the flags of the regular expression in question. This field is read-only.
-      * The characters in this string are sequenced and concatenated in the following order:
-      *
-      *    - "g" for global
-      *    - "i" for ignoreCase
-      *    - "m" for multiline
-      *    - "u" for unicode
-      *    - "y" for sticky
-      *
-      * If no flags are set, the value is the empty string.
-      */
-    flags: string;
-
-    /** 
-      * Returns a Boolean value indicating the state of the sticky flag (y) used with a regular 
-      * expression. Default is false. Read-only. 
-      */
-    sticky: boolean;
-
-    /** 
-      * Returns a Boolean value indicating the state of the Unicode flag (u) used with a regular 
-      * expression. Default is false. Read-only. 
-      */
-    unicode: boolean;
-}
-
-interface RegExpConstructor {
-    [Symbol.species](): RegExpConstructor;
-}
-
-interface Map<K, V> {
-    clear(): void;
-    delete(key: K): boolean;
-    entries(): IterableIterator<[K, V]>;
-    forEach(callbackfn: (value: V, index: K, map: Map<K, V>) => void, thisArg?: any): void;
-    get(key: K): V;
-    has(key: K): boolean;
-    keys(): IterableIterator<K>;
-    set(key: K, value?: V): Map<K, V>;
-    size: number;
-    values(): IterableIterator<V>;
-    [Symbol.iterator]():IterableIterator<[K,V]>;
-    [Symbol.toStringTag]: string;
-}
-
-interface MapConstructor {
-    new (): Map<any, any>;
-    new <K, V>(): Map<K, V>;
-    new <K, V>(iterable: Iterable<[K, V]>): Map<K, V>;
-    prototype: Map<any, any>;
-}
-declare var Map: MapConstructor;
-
-interface WeakMap<K, V> {
-    clear(): void;
-    delete(key: K): boolean;
-    get(key: K): V;
-    has(key: K): boolean;
-    set(key: K, value?: V): WeakMap<K, V>;
-    [Symbol.toStringTag]: string;
-}
-
-interface WeakMapConstructor {
-    new (): WeakMap<any, any>;
-    new <K, V>(): WeakMap<K, V>;
-    new <K, V>(iterable: Iterable<[K, V]>): WeakMap<K, V>;
-    prototype: WeakMap<any, any>;
-}
-declare var WeakMap: WeakMapConstructor;
-
-interface Set<T> {
-    add(value: T): Set<T>;
-    clear(): void;
-    delete(value: T): boolean;
-    entries(): IterableIterator<[T, T]>;
-    forEach(callbackfn: (value: T, index: T, set: Set<T>) => void, thisArg?: any): void;
-    has(value: T): boolean;
-    keys(): IterableIterator<T>;
-    size: number;
-    values(): IterableIterator<T>;
-    [Symbol.iterator]():IterableIterator<T>;
-    [Symbol.toStringTag]: string;
-}
-
-interface SetConstructor {
-    new (): Set<any>;
-    new <T>(): Set<T>;
-    new <T>(iterable: Iterable<T>): Set<T>;
-    prototype: Set<any>;
-}
-declare var Set: SetConstructor;
-
-interface WeakSet<T> {
-    add(value: T): WeakSet<T>;
-    clear(): void;
-    delete(value: T): boolean;
-    has(value: T): boolean;
-    [Symbol.toStringTag]: string;
-}
-
-interface WeakSetConstructor {
-    new (): WeakSet<any>;
-    new <T>(): WeakSet<T>;
-    new <T>(iterable: Iterable<T>): WeakSet<T>;
-    prototype: WeakSet<any>;
-}
-declare var WeakSet: WeakSetConstructor;
-
-interface JSON {
-    [Symbol.toStringTag]: string;
-}
-
-/**
-  * Represents a raw buffer of binary data, which is used to store data for the 
-  * different typed arrays. ArrayBuffers cannot be read from or written to directly, 
-  * but can be passed to a typed array or DataView Object to interpret the raw 
-  * buffer as needed. 
-  */
-interface ArrayBuffer {
-    [Symbol.toStringTag]: string;
-}
-
-interface DataView {
-<<<<<<< HEAD
-    buffer: ArrayBuffer;
-    byteLength: number;
-    byteOffset: number;
-    /**
-      * Gets the Float32 value at the specified byte offset from the start of the view. There is 
-      * no alignment constraint; multi-byte values may be fetched from any offset. 
-      * @param byteOffset The place in the buffer at which the value should be retrieved.
-      */
-    getFloat32(byteOffset: number, littleEndian?: boolean): number;
-
-    /**
-      * Gets the Float64 value at the specified byte offset from the start of the view. There is
-      * no alignment constraint; multi-byte values may be fetched from any offset. 
-      * @param byteOffset The place in the buffer at which the value should be retrieved.
-      */
-    getFloat64(byteOffset: number, littleEndian?: boolean): number;
-
-    /**
-      * Gets the Int8 value at the specified byte offset from the start of the view. There is 
-      * no alignment constraint; multi-byte values may be fetched from any offset. 
-      * @param byteOffset The place in the buffer at which the value should be retrieved.
-      */
-    getInt8(byteOffset: number): number;
-
-    /**
-      * Gets the Int16 value at the specified byte offset from the start of the view. There is 
-      * no alignment constraint; multi-byte values may be fetched from any offset. 
-      * @param byteOffset The place in the buffer at which the value should be retrieved.
-      */
-    getInt16(byteOffset: number, littleEndian?: boolean): number;
-    /**
-      * Gets the Int32 value at the specified byte offset from the start of the view. There is 
-      * no alignment constraint; multi-byte values may be fetched from any offset. 
-      * @param byteOffset The place in the buffer at which the value should be retrieved.
-      */
-    getInt32(byteOffset: number, littleEndian?: boolean): number;
-
-    /**
-      * Gets the Uint8 value at the specified byte offset from the start of the view. There is 
-      * no alignment constraint; multi-byte values may be fetched from any offset. 
-      * @param byteOffset The place in the buffer at which the value should be retrieved.
-      */
-    getUint8(byteOffset: number): number;
-
-    /**
-      * Gets the Uint16 value at the specified byte offset from the start of the view. There is 
-      * no alignment constraint; multi-byte values may be fetched from any offset. 
-      * @param byteOffset The place in the buffer at which the value should be retrieved.
-      */
-    getUint16(byteOffset: number, littleEndian?: boolean): number;
-
-    /**
-      * Gets the Uint32 value at the specified byte offset from the start of the view. There is 
-      * no alignment constraint; multi-byte values may be fetched from any offset. 
-      * @param byteOffset The place in the buffer at which the value should be retrieved.
-      */
-    getUint32(byteOffset: number, littleEndian?: boolean): number;
-
-    /**
-      * Stores an Float32 value at the specified byte offset from the start of the view. 
-      * @param byteOffset The place in the buffer at which the value should be set.
-      * @param value The value to set.
-      * @param littleEndian If false or undefined, a big-endian value should be written, 
-      * otherwise a little-endian value should be written.
-      */
-    setFloat32(byteOffset: number, value: number, littleEndian?: boolean): void;
-
-    /**
-      * Stores an Float64 value at the specified byte offset from the start of the view. 
-      * @param byteOffset The place in the buffer at which the value should be set.
-      * @param value The value to set.
-      * @param littleEndian If false or undefined, a big-endian value should be written, 
-      * otherwise a little-endian value should be written.
-      */
-    setFloat64(byteOffset: number, value: number, littleEndian?: boolean): void;
-
-    /**
-      * Stores an Int8 value at the specified byte offset from the start of the view. 
-      * @param byteOffset The place in the buffer at which the value should be set.
-      * @param value The value to set.
-      */
-    setInt8(byteOffset: number, value: number): void;
-
-    /**
-      * Stores an Int16 value at the specified byte offset from the start of the view. 
-      * @param byteOffset The place in the buffer at which the value should be set.
-      * @param value The value to set.
-      * @param littleEndian If false or undefined, a big-endian value should be written, 
-      * otherwise a little-endian value should be written.
-      */
-    setInt16(byteOffset: number, value: number, littleEndian?: boolean): void;
-
-    /**
-      * Stores an Int32 value at the specified byte offset from the start of the view. 
-      * @param byteOffset The place in the buffer at which the value should be set.
-      * @param value The value to set.
-      * @param littleEndian If false or undefined, a big-endian value should be written, 
-      * otherwise a little-endian value should be written.
-      */
-    setInt32(byteOffset: number, value: number, littleEndian?: boolean): void;
-
-    /**
-      * Stores an Uint8 value at the specified byte offset from the start of the view. 
-      * @param byteOffset The place in the buffer at which the value should be set.
-      * @param value The value to set.
-      */
-    setUint8(byteOffset: number, value: number): void;
-
-    /**
-      * Stores an Uint16 value at the specified byte offset from the start of the view. 
-      * @param byteOffset The place in the buffer at which the value should be set.
-      * @param value The value to set.
-      * @param littleEndian If false or undefined, a big-endian value should be written, 
-      * otherwise a little-endian value should be written.
-      */
-    setUint16(byteOffset: number, value: number, littleEndian?: boolean): void;
-
-    /**
-      * Stores an Uint32 value at the specified byte offset from the start of the view. 
-      * @param byteOffset The place in the buffer at which the value should be set.
-      * @param value The value to set.
-      * @param littleEndian If false or undefined, a big-endian value should be written, 
-      * otherwise a little-endian value should be written.
-      */
-    setUint32(byteOffset: number, value: number, littleEndian?: boolean): void;
-
-=======
->>>>>>> 648d1d86
-    [Symbol.toStringTag]: string;
-}
-
-/**
-  * A typed array of 8-bit integer values. The contents are initialized to 0. If the requested 
-  * number of bytes could not be allocated an exception is raised.
-  */
-interface Int8Array {
-    /** 
-      * Returns an array of key, value pairs for every entry in the array
-      */
-    entries(): IterableIterator<[number, number]>;
-    /** 
-      * Returns an list of keys in the array
-      */
-    keys(): IterableIterator<number>;
-    /** 
-      * Returns an list of values in the array
-      */
-    values(): IterableIterator<number>;
-    [Symbol.iterator](): IterableIterator<number>;
-}
-
-interface Int8ArrayConstructor {
-    /**
-      * Creates an array from an array-like or iterable object.
-      * @param arrayLike An array-like or iterable object to convert to an array.
-      * @param mapfn A mapping function to call on every element of the array.
-      * @param thisArg Value of 'this' used to invoke the mapfn.
-      */
-    from(arrayLike: Iterable<number>, mapfn?: (v: number, k: number) => number, thisArg?: any): Int8Array;
-}
-
-/**
-  * A typed array of 8-bit unsigned integer values. The contents are initialized to 0. If the 
-  * requested number of bytes could not be allocated an exception is raised.
-  */
-interface Uint8Array {
-    /** 
-      * Returns an array of key, value pairs for every entry in the array
-      */
-    entries(): IterableIterator<[number, number]>;
-    /** 
-      * Returns an list of keys in the array
-      */
-    keys(): IterableIterator<number>;
-    /** 
-      * Returns an list of values in the array
-      */
-    values(): IterableIterator<number>;
-    [Symbol.iterator](): IterableIterator<number>;
-}
-
-interface Uint8ArrayConstructor {
-    /**
-      * Creates an array from an array-like or iterable object.
-      * @param arrayLike An array-like or iterable object to convert to an array.
-      * @param mapfn A mapping function to call on every element of the array.
-      * @param thisArg Value of 'this' used to invoke the mapfn.
-      */
-    from(arrayLike: Iterable<number>, mapfn?: (v: number, k: number) => number, thisArg?: any): Uint8Array;
-}
-
-/**
-  * A typed array of 8-bit unsigned integer (clamped) values. The contents are initialized to 0. 
-  * If the requested number of bytes could not be allocated an exception is raised.
-  */
-interface Uint8ClampedArray {
-    /** 
-      * Returns an array of key, value pairs for every entry in the array
-      */
-    entries(): IterableIterator<[number, number]>;
-
-    /** 
-      * Returns an list of keys in the array
-      */
-    keys(): IterableIterator<number>;
-
-    /** 
-      * Returns an list of values in the array
-      */
-    values(): IterableIterator<number>;
-
-    [Symbol.iterator](): IterableIterator<number>;
-}
-
-interface Uint8ClampedArrayConstructor {
-
-    /**
-      * Creates an array from an array-like or iterable object.
-      * @param arrayLike An array-like or iterable object to convert to an array.
-      * @param mapfn A mapping function to call on every element of the array.
-      * @param thisArg Value of 'this' used to invoke the mapfn.
-      */
-    from(arrayLike: Iterable<number>, mapfn?: (v: number, k: number) => number, thisArg?: any): Uint8ClampedArray;
-}
-
-/**
-  * A typed array of 16-bit signed integer values. The contents are initialized to 0. If the 
-  * requested number of bytes could not be allocated an exception is raised.
-  */
-interface Int16Array {
-    /** 
-      * Returns an array of key, value pairs for every entry in the array
-      */
-    entries(): IterableIterator<[number, number]>;
-
-    /** 
-      * Returns an list of keys in the array
-      */
-    keys(): IterableIterator<number>;
-
-    /** 
-      * Returns an list of values in the array
-      */
-    values(): IterableIterator<number>;
-
-
-    [Symbol.iterator](): IterableIterator<number>;
-}
-
-interface Int16ArrayConstructor {
-    /**
-      * Creates an array from an array-like or iterable object.
-      * @param arrayLike An array-like or iterable object to convert to an array.
-      * @param mapfn A mapping function to call on every element of the array.
-      * @param thisArg Value of 'this' used to invoke the mapfn.
-      */
-    from(arrayLike: Iterable<number>, mapfn?: (v: number, k: number) => number, thisArg?: any): Int16Array;
-}
-
-/**
-  * A typed array of 16-bit unsigned integer values. The contents are initialized to 0. If the 
-  * requested number of bytes could not be allocated an exception is raised.
-  */
-interface Uint16Array {
-    /** 
-      * Returns an array of key, value pairs for every entry in the array
-      */
-    entries(): IterableIterator<[number, number]>;
-    /** 
-      * Returns an list of keys in the array
-      */
-    keys(): IterableIterator<number>;
-    /** 
-      * Returns an list of values in the array
-      */
-    values(): IterableIterator<number>;
-    [Symbol.iterator](): IterableIterator<number>;
-}
-
-interface Uint16ArrayConstructor {
-    /**
-      * Creates an array from an array-like or iterable object.
-      * @param arrayLike An array-like or iterable object to convert to an array.
-      * @param mapfn A mapping function to call on every element of the array.
-      * @param thisArg Value of 'this' used to invoke the mapfn.
-      */
-    from(arrayLike: Iterable<number>, mapfn?: (v: number, k: number) => number, thisArg?: any): Uint16Array;
-}
-
-/**
-  * A typed array of 32-bit signed integer values. The contents are initialized to 0. If the 
-  * requested number of bytes could not be allocated an exception is raised.
-  */
-interface Int32Array {
-    /** 
-      * Returns an array of key, value pairs for every entry in the array
-      */
-    entries(): IterableIterator<[number, number]>;
-    /** 
-      * Returns an list of keys in the array
-      */
-    keys(): IterableIterator<number>;
-    /** 
-      * Returns an list of values in the array
-      */
-    values(): IterableIterator<number>;
-    [Symbol.iterator](): IterableIterator<number>;
-}
-
-interface Int32ArrayConstructor {
-    /**
-      * Creates an array from an array-like or iterable object.
-      * @param arrayLike An array-like or iterable object to convert to an array.
-      * @param mapfn A mapping function to call on every element of the array.
-      * @param thisArg Value of 'this' used to invoke the mapfn.
-      */
-    from(arrayLike: Iterable<number>, mapfn?: (v: number, k: number) => number, thisArg?: any): Int32Array;
-}
-
-/**
-  * A typed array of 32-bit unsigned integer values. The contents are initialized to 0. If the 
-  * requested number of bytes could not be allocated an exception is raised.
-  */
-interface Uint32Array {
-    /** 
-      * Returns an array of key, value pairs for every entry in the array
-      */
-    entries(): IterableIterator<[number, number]>;
-    /** 
-      * Returns an list of keys in the array
-      */
-    keys(): IterableIterator<number>;
-    /** 
-      * Returns an list of values in the array
-      */
-    values(): IterableIterator<number>;
-    [Symbol.iterator](): IterableIterator<number>;
-}
-
-interface Uint32ArrayConstructor {
-    /**
-      * Creates an array from an array-like or iterable object.
-      * @param arrayLike An array-like or iterable object to convert to an array.
-      * @param mapfn A mapping function to call on every element of the array.
-      * @param thisArg Value of 'this' used to invoke the mapfn.
-      */
-    from(arrayLike: Iterable<number>, mapfn?: (v: number, k: number) => number, thisArg?: any): Uint32Array;
-}
-
-/**
-  * A typed array of 32-bit float values. The contents are initialized to 0. If the requested number
-  * of bytes could not be allocated an exception is raised.
-  */
-interface Float32Array {
-    /** 
-      * Returns an array of key, value pairs for every entry in the array
-      */
-    entries(): IterableIterator<[number, number]>;
-    /** 
-      * Returns an list of keys in the array
-      */
-    keys(): IterableIterator<number>;
-    /** 
-      * Returns an list of values in the array
-      */
-    values(): IterableIterator<number>;
-    [Symbol.iterator](): IterableIterator<number>;
-}
-
-interface Float32ArrayConstructor {
-    /**
-      * Creates an array from an array-like or iterable object.
-      * @param arrayLike An array-like or iterable object to convert to an array.
-      * @param mapfn A mapping function to call on every element of the array.
-      * @param thisArg Value of 'this' used to invoke the mapfn.
-      */
-    from(arrayLike: Iterable<number>, mapfn?: (v: number, k: number) => number, thisArg?: any): Float32Array;
-}
-
-/**
-  * A typed array of 64-bit float values. The contents are initialized to 0. If the requested 
-  * number of bytes could not be allocated an exception is raised.
-  */
-interface Float64Array {
-    /** 
-      * Returns an array of key, value pairs for every entry in the array
-      */
-    entries(): IterableIterator<[number, number]>;
-    /** 
-      * Returns an list of keys in the array
-      */
-    keys(): IterableIterator<number>;
-    /** 
-      * Returns an list of values in the array
-      */
-    values(): IterableIterator<number>;
-    [Symbol.iterator](): IterableIterator<number>;
-}
-
-interface Float64ArrayConstructor {
-    /**
-      * Creates an array from an array-like or iterable object.
-      * @param arrayLike An array-like or iterable object to convert to an array.
-      * @param mapfn A mapping function to call on every element of the array.
-      * @param thisArg Value of 'this' used to invoke the mapfn.
-      */
-    from(arrayLike: Iterable<number>, mapfn?: (v: number, k: number) => number, thisArg?: any): Float64Array;
-}
-
-interface ProxyHandler<T> {
-    getPrototypeOf? (target: T): any;
-    setPrototypeOf? (target: T, v: any): boolean;
-    isExtensible? (target: T): boolean;
-    preventExtensions? (target: T): boolean;
-    getOwnPropertyDescriptor? (target: T, p: PropertyKey): PropertyDescriptor;
-    has? (target: T, p: PropertyKey): boolean;
-    get? (target: T, p: PropertyKey, receiver: any): any;
-    set? (target: T, p: PropertyKey, value: any, receiver: any): boolean;
-    deleteProperty? (target: T, p: PropertyKey): boolean;
-    defineProperty? (target: T, p: PropertyKey, attributes: PropertyDescriptor): boolean;
-    enumerate? (target: T): PropertyKey[];
-    ownKeys? (target: T): PropertyKey[];
-    apply? (target: T, thisArg: any, argArray?: any): any;
-    construct? (target: T, thisArg: any, argArray?: any): any;
-}
-
-interface ProxyConstructor {
-    revocable<T>(target: T, handler: ProxyHandler<T>): { proxy: T; revoke: () => void; };
-    new <T>(target: T, handler: ProxyHandler<T>): T
-}
-declare var Proxy: ProxyConstructor;
-
-declare module Reflect {
-    function apply(target: Function, thisArgument: any, argumentsList: ArrayLike<any>): any;
-    function construct(target: Function, argumentsList: ArrayLike<any>): any;
-    function defineProperty(target: any, propertyKey: PropertyKey, attributes: PropertyDescriptor): boolean;
-    function deleteProperty(target: any, propertyKey: PropertyKey): boolean;
-    function enumerate(target: any): IterableIterator<any>;
-    function get(target: any, propertyKey: PropertyKey, receiver?: any): any;
-    function getOwnPropertyDescriptor(target: any, propertyKey: PropertyKey): PropertyDescriptor;
-    function getPrototypeOf(target: any): any;
-    function has(target: any, propertyKey: string): boolean;
-    function has(target: any, propertyKey: symbol): boolean;
-    function isExtensible(target: any): boolean;
-    function ownKeys(target: any): Array<PropertyKey>;
-    function preventExtensions(target: any): boolean;
-    function set(target: any, propertyKey: PropertyKey, value: any, receiver? :any): boolean;
-    function setPrototypeOf(target: any, proto: any): boolean;
-}
-
-/**
- * Represents the completion of an asynchronous operation
- */
-interface Promise<T> {
-    /**
-    * Attaches callbacks for the resolution and/or rejection of the Promise.
-    * @param onfulfilled The callback to execute when the Promise is resolved.
-    * @param onrejected The callback to execute when the Promise is rejected.
-    * @returns A Promise for the completion of which ever callback is executed.
-    */
-    then<TResult>(onfulfilled?: (value: T) => TResult | PromiseLike<TResult>, onrejected?: (reason: any) => TResult | PromiseLike<TResult>): Promise<TResult>;
-    then<TResult>(onfulfilled?: (value: T) => TResult | PromiseLike<TResult>, onrejected?: (reason: any) => void): Promise<TResult>;
-
-    /**
-     * Attaches a callback for only the rejection of the Promise.
-     * @param onrejected The callback to execute when the Promise is rejected.
-     * @returns A Promise for the completion of the callback.
-     */
-    catch(onrejected?: (reason: any) => T | PromiseLike<T>): Promise<T>;
-    catch(onrejected?: (reason: any) => void): Promise<T>;
-
-    [Symbol.toStringTag]: string;
-}
-
-interface PromiseConstructor {
-    /** 
-      * A reference to the prototype. 
-      */
-    prototype: Promise<any>;
-
-    /**
-     * Creates a new Promise.
-     * @param executor A callback used to initialize the promise. This callback is passed two arguments: 
-     * a resolve callback used resolve the promise with a value or the result of another promise, 
-     * and a reject callback used to reject the promise with a provided reason or error.
-     */
-    new <T>(executor: (resolve: (value?: T | PromiseLike<T>) => void, reject: (reason?: any) => void) => void): Promise<T>;
-
-    /**
-     * Creates a Promise that is resolved with an array of results when all of the provided Promises 
-     * resolve, or rejected when any Promise is rejected.
-     * @param values An array of Promises.
-     * @returns A new Promise.
-     */
-    all<T>(values: Iterable<T | PromiseLike<T>>): Promise<T[]>;
-
-    /**
-     * Creates a Promise that is resolved or rejected when any of the provided Promises are resolved 
-     * or rejected.
-     * @param values An array of Promises.
-     * @returns A new Promise.
-     */
-    race<T>(values: Iterable<T | PromiseLike<T>>): Promise<T>;
-
-    /**
-     * Creates a new rejected promise for the provided reason.
-     * @param reason The reason the promise was rejected.
-     * @returns A new rejected Promise.
-     */
-    reject(reason: any): Promise<void>;
-
-    /**
-     * Creates a new rejected promise for the provided reason.
-     * @param reason The reason the promise was rejected.
-     * @returns A new rejected Promise.
-     */
-    reject<T>(reason: any): Promise<T>;
-
-    /**
-      * Creates a new resolved promise for the provided value.
-      * @param value A promise.
-      * @returns A promise whose internal state matches the provided promise.
-      */
-    resolve<T>(value: T | PromiseLike<T>): Promise<T>;
-
-    /**
-     * Creates a new resolved promise .
-     * @returns A resolved promise.
-     */
-    resolve(): Promise<void>;
-
-    [Symbol.species]: Function;
-}
-
-declare var Promise: PromiseConstructor;
+declare type PropertyKey = string | number | symbol;
+
+interface Symbol {
+    /** Returns a string representation of an object. */
+    toString(): string;
+
+    /** Returns the primitive value of the specified object. */
+    valueOf(): Object;
+
+    [Symbol.toStringTag]: string;
+}
+
+interface SymbolConstructor {
+    /** 
+      * A reference to the prototype. 
+      */
+    prototype: Symbol;
+
+    /**
+      * Returns a new unique Symbol value.
+      * @param  description Description of the new Symbol object.
+      */
+    (description?: string|number): symbol;
+
+    /**
+      * Returns a Symbol object from the global symbol registry matching the given key if found. 
+      * Otherwise, returns a new symbol with this key.
+      * @param key key to search for.
+      */
+    for(key: string): symbol;
+
+    /**
+      * Returns a key from the global symbol registry matching the given Symbol if found. 
+      * Otherwise, returns a undefined.
+      * @param sym Symbol to find the key for.
+      */
+    keyFor(sym: symbol): string;
+
+    // Well-known Symbols
+
+    /** 
+      * A method that determines if a constructor object recognizes an object as one of the 
+      * constructor’s instances. Called by the semantics of the instanceof operator. 
+      */
+    hasInstance: symbol;
+
+    /** 
+      * A Boolean value that if true indicates that an object should flatten to its array elements
+      * by Array.prototype.concat.
+      */
+    isConcatSpreadable: symbol;
+
+    /** 
+      * A method that returns the default iterator for an object. Called by the semantics of the 
+      * for-of statement.
+      */
+    iterator: symbol;
+
+    /**
+      * A regular expression method that matches the regular expression against a string. Called 
+      * by the String.prototype.match method. 
+      */
+    match: symbol;
+
+    /** 
+      * A regular expression method that replaces matched substrings of a string. Called by the 
+      * String.prototype.replace method.
+      */
+    replace: symbol;
+
+    /**
+      * A regular expression method that returns the index within a string that matches the 
+      * regular expression. Called by the String.prototype.search method.
+      */
+    search: symbol;
+
+    /** 
+      * A function valued property that is the constructor function that is used to create 
+      * derived objects.
+      */
+    species: symbol;
+
+    /**
+      * A regular expression method that splits a string at the indices that match the regular 
+      * expression. Called by the String.prototype.split method.
+      */
+    split: symbol;
+
+    /** 
+      * A method that converts an object to a corresponding primitive value.
+      * Called by the ToPrimitive abstract operation.
+      */
+    toPrimitive: symbol;
+
+    /** 
+      * A String value that is used in the creation of the default string description of an object.
+      * Called by the built-in method Object.prototype.toString.
+      */
+    toStringTag: symbol;
+
+    /**
+      * An Object whose own property names are property names that are excluded from the 'with'
+      * environment bindings of the associated objects.
+      */
+    unscopables: symbol;
+}
+declare var Symbol: SymbolConstructor;
+
+interface Object {
+    /**
+      * Determines whether an object has a property with the specified name. 
+      * @param v A property name.
+      */
+    hasOwnProperty(v: PropertyKey): boolean;
+
+    /** 
+      * Determines whether a specified property is enumerable.
+      * @param v A property name.
+      */
+    propertyIsEnumerable(v: PropertyKey): boolean;
+}
+
+interface ObjectConstructor {
+    /**
+      * Copy the values of all of the enumerable own properties from one or more source objects to a 
+      * target object. Returns the target object.
+      * @param target The target object to copy to.
+      * @param sources One or more source objects to copy properties from.
+      */
+    assign(target: any, ...sources: any[]): any;
+
+    /**
+      * Returns an array of all symbol properties found directly on object o.
+      * @param o Object to retrieve the symbols from.
+      */
+    getOwnPropertySymbols(o: any): symbol[];
+
+    /**
+      * Returns true if the values are the same value, false otherwise.
+      * @param value1 The first value.
+      * @param value2 The second value.
+      */
+    is(value1: any, value2: any): boolean;
+
+    /**
+      * Sets the prototype of a specified object o to  object proto or null. Returns the object o.
+      * @param o The object to change its prototype.
+      * @param proto The value of the new prototype or null.
+      */
+    setPrototypeOf(o: any, proto: any): any;
+
+    /**
+      * Gets the own property descriptor of the specified object. 
+      * An own property descriptor is one that is defined directly on the object and is not 
+      * inherited from the object's prototype. 
+      * @param o Object that contains the property.
+      * @param p Name of the property.
+    */
+    getOwnPropertyDescriptor(o: any, propertyKey: PropertyKey): PropertyDescriptor;
+
+    /**
+      * Adds a property to an object, or modifies attributes of an existing property. 
+      * @param o Object on which to add or modify the property. This can be a native JavaScript 
+      * object (that is, a user-defined object or a built in object) or a DOM object.
+      * @param p The property name.
+      * @param attributes Descriptor for the property. It can be for a data property or an accessor
+      *  property.
+      */
+    defineProperty(o: any, propertyKey: PropertyKey, attributes: PropertyDescriptor): any;
+}
+
+interface Function {
+    /**
+      * Returns the name of the function. Function names are read-only and can not be changed.
+      */
+    name: string;
+
+    /**
+     * Determines whether the given value inherits from this function if this function was used
+     * as a constructor function.
+     *
+     * A constructor function can control which objects are recognized as its instances by
+     * 'instanceof' by overriding this method.
+     */
+    [Symbol.hasInstance](value: any): boolean;
+}
+
+interface NumberConstructor {
+    /**
+      * The value of Number.EPSILON is the difference between 1 and the smallest value greater than 1
+      * that is representable as a Number value, which is approximately: 
+      * 2.2204460492503130808472633361816 x 10‍−‍16.
+      */
+    EPSILON: number;
+
+    /**
+      * Returns true if passed value is finite.
+      * Unlike the global isFininte, Number.isFinite doesn't forcibly convert the parameter to a 
+      * number. Only finite values of the type number, result in true.
+      * @param number A numeric value.
+      */
+    isFinite(number: number): boolean;
+
+    /**
+      * Returns true if the value passed is an integer, false otherwise.
+      * @param number A numeric value.
+      */
+    isInteger(number: number): boolean;
+
+    /**
+      * Returns a Boolean value that indicates whether a value is the reserved value NaN (not a 
+      * number). Unlike the global isNaN(), Number.isNaN() doesn't forcefully convert the parameter
+      * to a number. Only values of the type number, that are also NaN, result in true.
+      * @param number A numeric value.
+      */
+    isNaN(number: number): boolean;
+
+    /**
+      * Returns true if the value passed is a safe integer.
+      * @param number A numeric value.
+      */
+    isSafeInteger(number: number): boolean;
+
+    /** 
+      * The value of the largest integer n such that n and n + 1 are both exactly representable as 
+      * a Number value. 
+      * The value of Number.MIN_SAFE_INTEGER is 9007199254740991 2^53 − 1.
+      */
+    MAX_SAFE_INTEGER: number;
+
+    /** 
+      * The value of the smallest integer n such that n and n − 1 are both exactly representable as 
+      * a Number value. 
+      * The value of Number.MIN_SAFE_INTEGER is −9007199254740991 (−(2^53 − 1)).
+      */
+    MIN_SAFE_INTEGER: number;
+
+    /**
+      * Converts a string to a floating-point number. 
+      * @param string A string that contains a floating-point number. 
+      */
+    parseFloat(string: string): number;
+
+    /**
+      * Converts A string to an integer.
+      * @param s A string to convert into a number.
+      * @param radix A value between 2 and 36 that specifies the base of the number in numString. 
+      * If this argument is not supplied, strings with a prefix of '0x' are considered hexadecimal.
+      * All other strings are considered decimal.
+      */
+    parseInt(string: string, radix?: number): number;
+}
+
+interface Array<T> {
+    /** Iterator */
+    [Symbol.iterator](): IterableIterator<T>;
+
+    /**
+     * Returns an object whose properties have the value 'true'
+     * when they will be absent when used in a 'with' statement.
+     */
+    [Symbol.unscopables](): {
+        copyWithin: boolean;
+        entries: boolean;
+        fill: boolean;
+        find: boolean;
+        findIndex: boolean;
+        keys: boolean;
+        values: boolean;
+    };
+
+    /** 
+      * Returns an array of key, value pairs for every entry in the array
+      */
+    entries(): IterableIterator<[number, T]>;
+
+    /** 
+      * Returns an list of keys in the array
+      */
+    keys(): IterableIterator<number>;
+
+    /** 
+      * Returns an list of values in the array
+      */
+    values(): IterableIterator<T>;
+
+    /** 
+      * Returns the value of the first element in the array where predicate is true, and undefined 
+      * otherwise.
+      * @param predicate find calls predicate once for each element of the array, in ascending 
+      * order, until it finds one where predicate returns true. If such an element is found, find 
+      * immediately returns that element value. Otherwise, find returns undefined.
+      * @param thisArg If provided, it will be used as the this value for each invocation of 
+      * predicate. If it is not provided, undefined is used instead.
+      */
+    find(predicate: (value: T, index: number, obj: Array<T>) => boolean, thisArg?: any): T;
+
+    /** 
+      * Returns the index of the first element in the array where predicate is true, and undefined 
+      * otherwise.
+      * @param predicate find calls predicate once for each element of the array, in ascending 
+      * order, until it finds one where predicate returns true. If such an element is found, find 
+      * immediately returns that element value. Otherwise, find returns undefined.
+      * @param thisArg If provided, it will be used as the this value for each invocation of 
+      * predicate. If it is not provided, undefined is used instead.
+      */
+    findIndex(predicate: (value: T) => boolean, thisArg?: any): number;
+
+    /**
+      * Returns the this object after filling the section identified by start and end with value
+      * @param value value to fill array section with
+      * @param start index to start filling the array at. If start is negative, it is treated as 
+      * length+start where length is the length of the array. 
+      * @param end index to stop filling the array at. If end is negative, it is treated as 
+      * length+end.
+      */
+    fill(value: T, start?: number, end?: number): T[];
+
+    /** 
+      * Returns the this object after copying a section of the array identified by start and end
+      * to the same array starting at position target
+      * @param target If target is negative, it is treated as length+target where length is the 
+      * length of the array. 
+      * @param start If start is negative, it is treated as length+start. If end is negative, it 
+      * is treated as length+end.
+      * @param end If not specified, length of the this object is used as its default value. 
+      */
+    copyWithin(target: number, start: number, end?: number): T[];
+}
+
+interface IArguments {
+    /** Iterator */
+    [Symbol.iterator](): IterableIterator<any>;
+}
+
+interface ArrayConstructor {
+    /**
+      * Creates an array from an array-like object.
+      * @param arrayLike An array-like object to convert to an array.
+      * @param mapfn A mapping function to call on every element of the array.
+      * @param thisArg Value of 'this' used to invoke the mapfn.
+      */
+    from<T, U>(arrayLike: ArrayLike<T>, mapfn: (v: T, k: number) => U, thisArg?: any): Array<U>;
+
+    /**
+      * Creates an array from an iterable object.
+      * @param iterable An iterable object to convert to an array.
+      * @param mapfn A mapping function to call on every element of the array.
+      * @param thisArg Value of 'this' used to invoke the mapfn.
+      */
+    from<T, U>(iterable: Iterable<T>, mapfn: (v: T, k: number) => U, thisArg?: any): Array<U>;
+
+    /**
+      * Creates an array from an array-like object.
+      * @param arrayLike An array-like object to convert to an array.
+      */
+    from<T>(arrayLike: ArrayLike<T>): Array<T>;
+
+    /**
+      * Creates an array from an iterable object.
+      * @param iterable An iterable object to convert to an array.
+      */
+    from<T>(iterable: Iterable<T>): Array<T>;
+
+    /**
+      * Returns a new array from a set of elements.
+      * @param items A set of elements to include in the new array object.
+      */
+    of<T>(...items: T[]): Array<T>;
+}
+
+interface String {
+    /** Iterator */
+    [Symbol.iterator](): IterableIterator<string>;
+
+    /**
+      * Returns a nonnegative integer Number less than 1114112 (0x110000) that is the code point 
+      * value of the UTF-16 encoded code point starting at the string element at position pos in 
+      * the String resulting from converting this object to a String. 
+      * If there is no element at that position, the result is undefined. 
+      * If a valid UTF-16 surrogate pair does not begin at pos, the result is the code unit at pos.
+      */
+    codePointAt(pos: number): number;
+
+    /**
+      * Returns true if searchString appears as a substring of the result of converting this 
+      * object to a String, at one or more positions that are 
+      * greater than or equal to position; otherwise, returns false.
+      * @param searchString search string 
+      * @param position If position is undefined, 0 is assumed, so as to search all of the String.
+      */
+    includes(searchString: string, position?: number): boolean;
+
+    /**
+      * Returns true if the sequence of elements of searchString converted to a String is the 
+      * same as the corresponding elements of this object (converted to a String) starting at 
+      * endPosition – length(this). Otherwise returns false.
+      */
+    endsWith(searchString: string, endPosition?: number): boolean;
+
+    /**
+      * Returns the String value result of normalizing the string into the normalization form 
+      * named by form as specified in Unicode Standard Annex #15, Unicode Normalization Forms.
+      * @param form Applicable values: "NFC", "NFD", "NFKC", or "NFKD", If not specified default
+      * is "NFC"
+      */
+    normalize(form?: string): string;
+
+    /**
+      * Returns a String value that is made from count copies appended together. If count is 0, 
+      * T is the empty String is returned.
+      * @param count number of copies to append
+      */
+    repeat(count: number): string;
+
+    /**
+      * Returns true if the sequence of elements of searchString converted to a String is the 
+      * same as the corresponding elements of this object (converted to a String) starting at 
+      * position. Otherwise returns false.
+      */
+    startsWith(searchString: string, position?: number): boolean;
+
+    /**
+      * Returns an <a> HTML anchor element and sets the name attribute to the text value
+      * @param name
+      */
+    anchor(name: string): string;
+
+    /** Returns a <big> HTML element */
+    big(): string;
+
+    /** Returns a <blink> HTML element */
+    blink(): string;
+
+    /** Returns a <b> HTML element */
+    bold(): string;
+
+    /** Returns a <tt> HTML element */
+    fixed(): string
+
+    /** Returns a <font> HTML element and sets the color attribute value */
+    fontcolor(color: string): string
+
+    /** Returns a <font> HTML element and sets the size attribute value */
+    fontsize(size: number): string;
+
+    /** Returns a <font> HTML element and sets the size attribute value */
+    fontsize(size: string): string;
+
+    /** Returns an <i> HTML element */
+    italics(): string;
+
+    /** Returns an <a> HTML element and sets the href attribute value */
+    link(url: string): string;
+
+    /** Returns a <small> HTML element */
+    small(): string;
+
+    /** Returns a <strike> HTML element */
+    strike(): string;
+
+    /** Returns a <sub> HTML element */
+    sub(): string;
+
+    /** Returns a <sup> HTML element */
+    sup(): string;
+}
+
+interface StringConstructor {
+    /**
+      * Return the String value whose elements are, in order, the elements in the List elements.
+      * If length is 0, the empty string is returned.
+      */
+    fromCodePoint(...codePoints: number[]): string;
+
+    /**
+      * String.raw is intended for use as a tag function of a Tagged Template String. When called
+      * as such the first argument will be a well formed template call site object and the rest 
+      * parameter will contain the substitution values.
+      * @param template A well-formed template string call site representation.
+      * @param substitutions A set of substitution values.
+      */
+    raw(template: TemplateStringsArray, ...substitutions: any[]): string;
+}
+
+interface IteratorResult<T> {
+    done: boolean;
+    value?: T;
+}
+
+interface Iterator<T> {
+    next(value?: any): IteratorResult<T>;
+    return?(value?: any): IteratorResult<T>;
+    throw?(e?: any): IteratorResult<T>;
+}
+
+interface Iterable<T> {
+    [Symbol.iterator](): Iterator<T>;
+}
+
+interface IterableIterator<T> extends Iterator<T> {
+    [Symbol.iterator](): IterableIterator<T>;
+}
+
+interface GeneratorFunction extends Function {
+
+}
+
+interface GeneratorFunctionConstructor {
+    /**
+      * Creates a new Generator function.
+      * @param args A list of arguments the function accepts.
+      */
+    new (...args: string[]): GeneratorFunction;
+    (...args: string[]): GeneratorFunction;
+    prototype: GeneratorFunction;
+}
+declare var GeneratorFunction: GeneratorFunctionConstructor;
+
+interface Math {
+    /**
+      * Returns the number of leading zero bits in the 32-bit binary representation of a number.
+      * @param x A numeric expression.
+      */
+    clz32(x: number): number;
+
+    /**
+      * Returns the result of 32-bit multiplication of two numbers.
+      * @param x First number
+      * @param y Second number
+      */
+    imul(x: number, y: number): number;
+
+    /**
+      * Returns the sign of the x, indicating whether x is positive, negative or zero.
+      * @param x The numeric expression to test
+      */
+    sign(x: number): number;
+
+    /**
+      * Returns the base 10 logarithm of a number.
+      * @param x A numeric expression.
+      */
+    log10(x: number): number;
+
+    /**
+      * Returns the base 2 logarithm of a number.
+      * @param x A numeric expression.
+      */
+    log2(x: number): number;
+
+    /**
+      * Returns the natural logarithm of 1 + x.
+      * @param x A numeric expression.
+      */
+    log1p(x: number): number;
+
+    /**
+      * Returns the result of (e^x - 1) of x (e raised to the power of x, where e is the base of 
+      * the natural logarithms).
+      * @param x A numeric expression.
+      */
+    expm1(x: number): number;
+
+    /**
+      * Returns the hyperbolic cosine of a number.
+      * @param x A numeric expression that contains an angle measured in radians.
+      */
+    cosh(x: number): number;
+
+    /**
+      * Returns the hyperbolic sine of a number.
+      * @param x A numeric expression that contains an angle measured in radians.
+      */
+    sinh(x: number): number;
+
+    /**
+      * Returns the hyperbolic tangent of a number.
+      * @param x A numeric expression that contains an angle measured in radians.
+      */
+    tanh(x: number): number;
+
+    /**
+      * Returns the inverse hyperbolic cosine of a number.
+      * @param x A numeric expression that contains an angle measured in radians.
+      */
+    acosh(x: number): number;
+
+    /**
+      * Returns the inverse hyperbolic sine of a number.
+      * @param x A numeric expression that contains an angle measured in radians.
+      */
+    asinh(x: number): number;
+
+    /**
+      * Returns the inverse hyperbolic tangent of a number.
+      * @param x A numeric expression that contains an angle measured in radians.
+      */
+    atanh(x: number): number;
+
+    /**
+      * Returns the square root of the sum of squares of its arguments.
+      * @param values Values to compute the square root for.
+      *     If no arguments are passed, the result is +0.
+      *     If there is only one argument, the result is the absolute value.
+      *     If any argument is +Infinity or -Infinity, the result is +Infinity.
+      *     If any argument is NaN, the result is NaN.
+      *     If all arguments are either +0 or −0, the result is +0.
+      */
+    hypot(...values: number[] ): number;
+
+    /**
+      * Returns the integral part of the a numeric expression, x, removing any fractional digits.
+      * If x is already an integer, the result is x.
+      * @param x A numeric expression.
+      */
+    trunc(x: number): number;
+
+    /**
+      * Returns the nearest single precision float representation of a number.
+      * @param x A numeric expression.
+      */
+    fround(x: number): number;
+
+    /**
+      * Returns an implementation-dependent approximation to the cube root of number.
+      * @param x A numeric expression.
+      */
+    cbrt(x: number): number;
+
+    [Symbol.toStringTag]: string;
+}
+
+interface Date {
+    /**
+     * Converts a Date object to a string.
+     */
+    [Symbol.toPrimitive](hint: "default"): string;
+    /**
+     * Converts a Date object to a string.
+     */
+    [Symbol.toPrimitive](hint: "string"): string;
+    /**
+     * Converts a Date object to a number.
+     */
+    [Symbol.toPrimitive](hint: "number"): number;
+    /**
+     * Converts a Date object to a string or number.
+     *
+     * @param hint The strings "number", "string", or "default" to specify what primitive to return.
+     *
+     * @throws {TypeError} If 'hint' was given something other than "number", "string", or "default".
+     * @returns A number if 'hint' was "number", a string if 'hint' was "string" or "default".
+     */
+    [Symbol.toPrimitive](hint: string): string | number;
+}
+
+interface RegExp {
+    /**
+      * Matches a string with this regular expression, and returns an array containing the results of
+      * that search.
+      * @param string A string to search within.
+      */
+    [Symbol.match](string: string): RegExpMatchArray;
+
+    /**
+      * Replaces text in a string, using this regular expression.
+      * @param string A String object or string literal whose contents matching against
+      *               this regular expression will be replaced
+      * @param replaceValue A String object or string literal containing the text to replace for every 
+      *                     successful match of this regular expression.
+      */
+    [Symbol.replace](string: string, replaceValue: string): string;
+
+    /**
+      * Replaces text in a string, using this regular expression.
+      * @param string A String object or string literal whose contents matching against
+      *               this regular expression will be replaced
+      * @param replacer A function that returns the replacement text.
+      */
+    [Symbol.replace](string: string, replacer: (substring: string, ...args: any[]) => string): string;
+
+    /**
+      * Finds the position beginning first substring match in a regular expression search
+      * using this regular expression.
+      *
+      * @param string The string to search within.
+      */
+    [Symbol.search](string: string): number;
+
+    /**
+      * Returns an array of substrings that were delimited by strings in the original input that
+      * match against this regular expression.
+      *
+      * If the regular expression contains capturing parentheses, then each time this
+      * regular expression matches, the results (including any undefined results) of the
+      * capturing parentheses are spliced.
+      *
+      * @param string string value to split
+      * @param limit if not undefined, the output array is truncated so that it contains no more
+      * than 'limit' elements.
+      */
+    [Symbol.split](string: string, limit?: number): string[];
+
+    /**
+      * Returns a string indicating the flags of the regular expression in question. This field is read-only.
+      * The characters in this string are sequenced and concatenated in the following order:
+      *
+      *    - "g" for global
+      *    - "i" for ignoreCase
+      *    - "m" for multiline
+      *    - "u" for unicode
+      *    - "y" for sticky
+      *
+      * If no flags are set, the value is the empty string.
+      */
+    flags: string;
+
+    /** 
+      * Returns a Boolean value indicating the state of the sticky flag (y) used with a regular 
+      * expression. Default is false. Read-only. 
+      */
+    sticky: boolean;
+
+    /** 
+      * Returns a Boolean value indicating the state of the Unicode flag (u) used with a regular 
+      * expression. Default is false. Read-only. 
+      */
+    unicode: boolean;
+}
+
+interface RegExpConstructor {
+    [Symbol.species](): RegExpConstructor;
+}
+
+interface Map<K, V> {
+    clear(): void;
+    delete(key: K): boolean;
+    entries(): IterableIterator<[K, V]>;
+    forEach(callbackfn: (value: V, index: K, map: Map<K, V>) => void, thisArg?: any): void;
+    get(key: K): V;
+    has(key: K): boolean;
+    keys(): IterableIterator<K>;
+    set(key: K, value?: V): Map<K, V>;
+    size: number;
+    values(): IterableIterator<V>;
+    [Symbol.iterator]():IterableIterator<[K,V]>;
+    [Symbol.toStringTag]: string;
+}
+
+interface MapConstructor {
+    new (): Map<any, any>;
+    new <K, V>(): Map<K, V>;
+    new <K, V>(iterable: Iterable<[K, V]>): Map<K, V>;
+    prototype: Map<any, any>;
+}
+declare var Map: MapConstructor;
+
+interface WeakMap<K, V> {
+    clear(): void;
+    delete(key: K): boolean;
+    get(key: K): V;
+    has(key: K): boolean;
+    set(key: K, value?: V): WeakMap<K, V>;
+    [Symbol.toStringTag]: string;
+}
+
+interface WeakMapConstructor {
+    new (): WeakMap<any, any>;
+    new <K, V>(): WeakMap<K, V>;
+    new <K, V>(iterable: Iterable<[K, V]>): WeakMap<K, V>;
+    prototype: WeakMap<any, any>;
+}
+declare var WeakMap: WeakMapConstructor;
+
+interface Set<T> {
+    add(value: T): Set<T>;
+    clear(): void;
+    delete(value: T): boolean;
+    entries(): IterableIterator<[T, T]>;
+    forEach(callbackfn: (value: T, index: T, set: Set<T>) => void, thisArg?: any): void;
+    has(value: T): boolean;
+    keys(): IterableIterator<T>;
+    size: number;
+    values(): IterableIterator<T>;
+    [Symbol.iterator]():IterableIterator<T>;
+    [Symbol.toStringTag]: string;
+}
+
+interface SetConstructor {
+    new (): Set<any>;
+    new <T>(): Set<T>;
+    new <T>(iterable: Iterable<T>): Set<T>;
+    prototype: Set<any>;
+}
+declare var Set: SetConstructor;
+
+interface WeakSet<T> {
+    add(value: T): WeakSet<T>;
+    clear(): void;
+    delete(value: T): boolean;
+    has(value: T): boolean;
+    [Symbol.toStringTag]: string;
+}
+
+interface WeakSetConstructor {
+    new (): WeakSet<any>;
+    new <T>(): WeakSet<T>;
+    new <T>(iterable: Iterable<T>): WeakSet<T>;
+    prototype: WeakSet<any>;
+}
+declare var WeakSet: WeakSetConstructor;
+
+interface JSON {
+    [Symbol.toStringTag]: string;
+}
+
+/**
+  * Represents a raw buffer of binary data, which is used to store data for the 
+  * different typed arrays. ArrayBuffers cannot be read from or written to directly, 
+  * but can be passed to a typed array or DataView Object to interpret the raw 
+  * buffer as needed. 
+  */
+interface ArrayBuffer {
+    [Symbol.toStringTag]: string;
+}
+
+interface DataView {
+    [Symbol.toStringTag]: string;
+}
+
+/**
+  * A typed array of 8-bit integer values. The contents are initialized to 0. If the requested 
+  * number of bytes could not be allocated an exception is raised.
+  */
+interface Int8Array {
+    /** 
+      * Returns an array of key, value pairs for every entry in the array
+      */
+    entries(): IterableIterator<[number, number]>;
+    /** 
+      * Returns an list of keys in the array
+      */
+    keys(): IterableIterator<number>;
+    /** 
+      * Returns an list of values in the array
+      */
+    values(): IterableIterator<number>;
+    [Symbol.iterator](): IterableIterator<number>;
+}
+
+interface Int8ArrayConstructor {
+    /**
+      * Creates an array from an array-like or iterable object.
+      * @param arrayLike An array-like or iterable object to convert to an array.
+      * @param mapfn A mapping function to call on every element of the array.
+      * @param thisArg Value of 'this' used to invoke the mapfn.
+      */
+    from(arrayLike: Iterable<number>, mapfn?: (v: number, k: number) => number, thisArg?: any): Int8Array;
+}
+
+/**
+  * A typed array of 8-bit unsigned integer values. The contents are initialized to 0. If the 
+  * requested number of bytes could not be allocated an exception is raised.
+  */
+interface Uint8Array {
+    /** 
+      * Returns an array of key, value pairs for every entry in the array
+      */
+    entries(): IterableIterator<[number, number]>;
+    /** 
+      * Returns an list of keys in the array
+      */
+    keys(): IterableIterator<number>;
+    /** 
+      * Returns an list of values in the array
+      */
+    values(): IterableIterator<number>;
+    [Symbol.iterator](): IterableIterator<number>;
+}
+
+interface Uint8ArrayConstructor {
+    /**
+      * Creates an array from an array-like or iterable object.
+      * @param arrayLike An array-like or iterable object to convert to an array.
+      * @param mapfn A mapping function to call on every element of the array.
+      * @param thisArg Value of 'this' used to invoke the mapfn.
+      */
+    from(arrayLike: Iterable<number>, mapfn?: (v: number, k: number) => number, thisArg?: any): Uint8Array;
+}
+
+/**
+  * A typed array of 8-bit unsigned integer (clamped) values. The contents are initialized to 0. 
+  * If the requested number of bytes could not be allocated an exception is raised.
+  */
+interface Uint8ClampedArray {
+    /** 
+      * Returns an array of key, value pairs for every entry in the array
+      */
+    entries(): IterableIterator<[number, number]>;
+
+    /** 
+      * Returns an list of keys in the array
+      */
+    keys(): IterableIterator<number>;
+
+    /** 
+      * Returns an list of values in the array
+      */
+    values(): IterableIterator<number>;
+
+    [Symbol.iterator](): IterableIterator<number>;
+}
+
+interface Uint8ClampedArrayConstructor {
+
+    /**
+      * Creates an array from an array-like or iterable object.
+      * @param arrayLike An array-like or iterable object to convert to an array.
+      * @param mapfn A mapping function to call on every element of the array.
+      * @param thisArg Value of 'this' used to invoke the mapfn.
+      */
+    from(arrayLike: Iterable<number>, mapfn?: (v: number, k: number) => number, thisArg?: any): Uint8ClampedArray;
+}
+
+/**
+  * A typed array of 16-bit signed integer values. The contents are initialized to 0. If the 
+  * requested number of bytes could not be allocated an exception is raised.
+  */
+interface Int16Array {
+    /** 
+      * Returns an array of key, value pairs for every entry in the array
+      */
+    entries(): IterableIterator<[number, number]>;
+
+    /** 
+      * Returns an list of keys in the array
+      */
+    keys(): IterableIterator<number>;
+
+    /** 
+      * Returns an list of values in the array
+      */
+    values(): IterableIterator<number>;
+
+
+    [Symbol.iterator](): IterableIterator<number>;
+}
+
+interface Int16ArrayConstructor {
+    /**
+      * Creates an array from an array-like or iterable object.
+      * @param arrayLike An array-like or iterable object to convert to an array.
+      * @param mapfn A mapping function to call on every element of the array.
+      * @param thisArg Value of 'this' used to invoke the mapfn.
+      */
+    from(arrayLike: Iterable<number>, mapfn?: (v: number, k: number) => number, thisArg?: any): Int16Array;
+}
+
+/**
+  * A typed array of 16-bit unsigned integer values. The contents are initialized to 0. If the 
+  * requested number of bytes could not be allocated an exception is raised.
+  */
+interface Uint16Array {
+    /** 
+      * Returns an array of key, value pairs for every entry in the array
+      */
+    entries(): IterableIterator<[number, number]>;
+    /** 
+      * Returns an list of keys in the array
+      */
+    keys(): IterableIterator<number>;
+    /** 
+      * Returns an list of values in the array
+      */
+    values(): IterableIterator<number>;
+    [Symbol.iterator](): IterableIterator<number>;
+}
+
+interface Uint16ArrayConstructor {
+    /**
+      * Creates an array from an array-like or iterable object.
+      * @param arrayLike An array-like or iterable object to convert to an array.
+      * @param mapfn A mapping function to call on every element of the array.
+      * @param thisArg Value of 'this' used to invoke the mapfn.
+      */
+    from(arrayLike: Iterable<number>, mapfn?: (v: number, k: number) => number, thisArg?: any): Uint16Array;
+}
+
+/**
+  * A typed array of 32-bit signed integer values. The contents are initialized to 0. If the 
+  * requested number of bytes could not be allocated an exception is raised.
+  */
+interface Int32Array {
+    /** 
+      * Returns an array of key, value pairs for every entry in the array
+      */
+    entries(): IterableIterator<[number, number]>;
+    /** 
+      * Returns an list of keys in the array
+      */
+    keys(): IterableIterator<number>;
+    /** 
+      * Returns an list of values in the array
+      */
+    values(): IterableIterator<number>;
+    [Symbol.iterator](): IterableIterator<number>;
+}
+
+interface Int32ArrayConstructor {
+    /**
+      * Creates an array from an array-like or iterable object.
+      * @param arrayLike An array-like or iterable object to convert to an array.
+      * @param mapfn A mapping function to call on every element of the array.
+      * @param thisArg Value of 'this' used to invoke the mapfn.
+      */
+    from(arrayLike: Iterable<number>, mapfn?: (v: number, k: number) => number, thisArg?: any): Int32Array;
+}
+
+/**
+  * A typed array of 32-bit unsigned integer values. The contents are initialized to 0. If the 
+  * requested number of bytes could not be allocated an exception is raised.
+  */
+interface Uint32Array {
+    /** 
+      * Returns an array of key, value pairs for every entry in the array
+      */
+    entries(): IterableIterator<[number, number]>;
+    /** 
+      * Returns an list of keys in the array
+      */
+    keys(): IterableIterator<number>;
+    /** 
+      * Returns an list of values in the array
+      */
+    values(): IterableIterator<number>;
+    [Symbol.iterator](): IterableIterator<number>;
+}
+
+interface Uint32ArrayConstructor {
+    /**
+      * Creates an array from an array-like or iterable object.
+      * @param arrayLike An array-like or iterable object to convert to an array.
+      * @param mapfn A mapping function to call on every element of the array.
+      * @param thisArg Value of 'this' used to invoke the mapfn.
+      */
+    from(arrayLike: Iterable<number>, mapfn?: (v: number, k: number) => number, thisArg?: any): Uint32Array;
+}
+
+/**
+  * A typed array of 32-bit float values. The contents are initialized to 0. If the requested number
+  * of bytes could not be allocated an exception is raised.
+  */
+interface Float32Array {
+    /** 
+      * Returns an array of key, value pairs for every entry in the array
+      */
+    entries(): IterableIterator<[number, number]>;
+    /** 
+      * Returns an list of keys in the array
+      */
+    keys(): IterableIterator<number>;
+    /** 
+      * Returns an list of values in the array
+      */
+    values(): IterableIterator<number>;
+    [Symbol.iterator](): IterableIterator<number>;
+}
+
+interface Float32ArrayConstructor {
+    /**
+      * Creates an array from an array-like or iterable object.
+      * @param arrayLike An array-like or iterable object to convert to an array.
+      * @param mapfn A mapping function to call on every element of the array.
+      * @param thisArg Value of 'this' used to invoke the mapfn.
+      */
+    from(arrayLike: Iterable<number>, mapfn?: (v: number, k: number) => number, thisArg?: any): Float32Array;
+}
+
+/**
+  * A typed array of 64-bit float values. The contents are initialized to 0. If the requested 
+  * number of bytes could not be allocated an exception is raised.
+  */
+interface Float64Array {
+    /** 
+      * Returns an array of key, value pairs for every entry in the array
+      */
+    entries(): IterableIterator<[number, number]>;
+    /** 
+      * Returns an list of keys in the array
+      */
+    keys(): IterableIterator<number>;
+    /** 
+      * Returns an list of values in the array
+      */
+    values(): IterableIterator<number>;
+    [Symbol.iterator](): IterableIterator<number>;
+}
+
+interface Float64ArrayConstructor {
+    /**
+      * Creates an array from an array-like or iterable object.
+      * @param arrayLike An array-like or iterable object to convert to an array.
+      * @param mapfn A mapping function to call on every element of the array.
+      * @param thisArg Value of 'this' used to invoke the mapfn.
+      */
+    from(arrayLike: Iterable<number>, mapfn?: (v: number, k: number) => number, thisArg?: any): Float64Array;
+}
+
+interface ProxyHandler<T> {
+    getPrototypeOf? (target: T): any;
+    setPrototypeOf? (target: T, v: any): boolean;
+    isExtensible? (target: T): boolean;
+    preventExtensions? (target: T): boolean;
+    getOwnPropertyDescriptor? (target: T, p: PropertyKey): PropertyDescriptor;
+    has? (target: T, p: PropertyKey): boolean;
+    get? (target: T, p: PropertyKey, receiver: any): any;
+    set? (target: T, p: PropertyKey, value: any, receiver: any): boolean;
+    deleteProperty? (target: T, p: PropertyKey): boolean;
+    defineProperty? (target: T, p: PropertyKey, attributes: PropertyDescriptor): boolean;
+    enumerate? (target: T): PropertyKey[];
+    ownKeys? (target: T): PropertyKey[];
+    apply? (target: T, thisArg: any, argArray?: any): any;
+    construct? (target: T, thisArg: any, argArray?: any): any;
+}
+
+interface ProxyConstructor {
+    revocable<T>(target: T, handler: ProxyHandler<T>): { proxy: T; revoke: () => void; };
+    new <T>(target: T, handler: ProxyHandler<T>): T
+}
+declare var Proxy: ProxyConstructor;
+
+declare module Reflect {
+    function apply(target: Function, thisArgument: any, argumentsList: ArrayLike<any>): any;
+    function construct(target: Function, argumentsList: ArrayLike<any>): any;
+    function defineProperty(target: any, propertyKey: PropertyKey, attributes: PropertyDescriptor): boolean;
+    function deleteProperty(target: any, propertyKey: PropertyKey): boolean;
+    function enumerate(target: any): IterableIterator<any>;
+    function get(target: any, propertyKey: PropertyKey, receiver?: any): any;
+    function getOwnPropertyDescriptor(target: any, propertyKey: PropertyKey): PropertyDescriptor;
+    function getPrototypeOf(target: any): any;
+    function has(target: any, propertyKey: string): boolean;
+    function has(target: any, propertyKey: symbol): boolean;
+    function isExtensible(target: any): boolean;
+    function ownKeys(target: any): Array<PropertyKey>;
+    function preventExtensions(target: any): boolean;
+    function set(target: any, propertyKey: PropertyKey, value: any, receiver? :any): boolean;
+    function setPrototypeOf(target: any, proto: any): boolean;
+}
+
+/**
+ * Represents the completion of an asynchronous operation
+ */
+interface Promise<T> {
+    /**
+    * Attaches callbacks for the resolution and/or rejection of the Promise.
+    * @param onfulfilled The callback to execute when the Promise is resolved.
+    * @param onrejected The callback to execute when the Promise is rejected.
+    * @returns A Promise for the completion of which ever callback is executed.
+    */
+    then<TResult>(onfulfilled?: (value: T) => TResult | PromiseLike<TResult>, onrejected?: (reason: any) => TResult | PromiseLike<TResult>): Promise<TResult>;
+    then<TResult>(onfulfilled?: (value: T) => TResult | PromiseLike<TResult>, onrejected?: (reason: any) => void): Promise<TResult>;
+
+    /**
+     * Attaches a callback for only the rejection of the Promise.
+     * @param onrejected The callback to execute when the Promise is rejected.
+     * @returns A Promise for the completion of the callback.
+     */
+    catch(onrejected?: (reason: any) => T | PromiseLike<T>): Promise<T>;
+    catch(onrejected?: (reason: any) => void): Promise<T>;
+
+    [Symbol.toStringTag]: string;
+}
+
+interface PromiseConstructor {
+    /** 
+      * A reference to the prototype. 
+      */
+    prototype: Promise<any>;
+
+    /**
+     * Creates a new Promise.
+     * @param executor A callback used to initialize the promise. This callback is passed two arguments: 
+     * a resolve callback used resolve the promise with a value or the result of another promise, 
+     * and a reject callback used to reject the promise with a provided reason or error.
+     */
+    new <T>(executor: (resolve: (value?: T | PromiseLike<T>) => void, reject: (reason?: any) => void) => void): Promise<T>;
+
+    /**
+     * Creates a Promise that is resolved with an array of results when all of the provided Promises 
+     * resolve, or rejected when any Promise is rejected.
+     * @param values An array of Promises.
+     * @returns A new Promise.
+     */
+    all<T>(values: Iterable<T | PromiseLike<T>>): Promise<T[]>;
+
+    /**
+     * Creates a Promise that is resolved or rejected when any of the provided Promises are resolved 
+     * or rejected.
+     * @param values An array of Promises.
+     * @returns A new Promise.
+     */
+    race<T>(values: Iterable<T | PromiseLike<T>>): Promise<T>;
+
+    /**
+     * Creates a new rejected promise for the provided reason.
+     * @param reason The reason the promise was rejected.
+     * @returns A new rejected Promise.
+     */
+    reject(reason: any): Promise<void>;
+
+    /**
+     * Creates a new rejected promise for the provided reason.
+     * @param reason The reason the promise was rejected.
+     * @returns A new rejected Promise.
+     */
+    reject<T>(reason: any): Promise<T>;
+
+    /**
+      * Creates a new resolved promise for the provided value.
+      * @param value A promise.
+      * @returns A promise whose internal state matches the provided promise.
+      */
+    resolve<T>(value: T | PromiseLike<T>): Promise<T>;
+
+    /**
+     * Creates a new resolved promise .
+     * @returns A resolved promise.
+     */
+    resolve(): Promise<void>;
+
+    [Symbol.species]: Function;
+}
+
+declare var Promise: PromiseConstructor;