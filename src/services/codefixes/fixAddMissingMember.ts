--- conflicted
+++ resolved
@@ -1,181 +1,118 @@
-﻿/* @internal */
-namespace ts.codefix {
-    registerCodeFix({
-        errorCodes: [Diagnostics.Property_0_does_not_exist_on_type_1.code],
-        getCodeActions: getActionsForAddMissingMember
-    });
-
-    function getActionsForAddMissingMember(context: CodeFixContext): CodeAction[] | undefined {
-
-        const sourceFile = context.sourceFile;
-        const start = context.span.start;
-        // This is the identifier of the missing property. eg:
-        // this.missing = 1;
-        //      ^^^^^^^
-        const token = getTokenAtPosition(sourceFile, start);
-        if (token.kind != SyntaxKind.Identifier) {
-            return undefined;
-        }
-
-        if (!isPropertyAccessExpression(token.parent) || token.parent.expression.kind !== SyntaxKind.ThisKeyword) {
-            return undefined;
-        }
-
-<<<<<<< HEAD
-        if (!isPropertyAccessExpression(token.parent) || token.parent.expression.kind !== SyntaxKind.ThisKeyword) {
-            return undefined;
-        }
-
-        return isInJavaScriptFile(sourceFile) ? getActionsForAddMissingMemberInJavaScriptFile() : getActionsForAddMissingMemberInTypeScriptFile();
-
-
-        function getActionsForAddMissingMemberInTypeScriptFile(): CodeAction[] | undefined {
-            let typeString = "any";
-
-            if (token.parent.parent.kind === SyntaxKind.BinaryExpression) {
-                const binaryExpression = token.parent.parent as BinaryExpression;
-
-                const checker = context.program.getTypeChecker();
-                const widenedType = checker.getWidenedType(checker.getBaseTypeOfLiteralType(checker.getTypeAtLocation(binaryExpression.right)));
-                typeString = checker.typeToString(widenedType);
-            }
-
-            const startPos = classDeclaration.members.pos;
-
-            return [{
-                description: formatStringFromArgs(getLocaleSpecificMessage(Diagnostics.Add_declaration_for_missing_property_0), [token.getText()]),
-                changes: [{
-                    fileName: sourceFile.fileName,
-                    textChanges: [{
-                        span: { start: startPos, length: 0 },
-                        newText: `${token.getFullText(sourceFile)}: ${typeString};`
-                    }]
-                }]
-            },
-            {
-                description: formatStringFromArgs(getLocaleSpecificMessage(Diagnostics.Add_index_signature_for_missing_property_0), [token.getText()]),
-                changes: [{
-                    fileName: sourceFile.fileName,
-                    textChanges: [{
-                        span: { start: startPos, length: 0 },
-                        newText: `[name: string]: ${typeString};`
-                    }]
-                }]
-            }];
-        }
-
-        function getActionsForAddMissingMemberInJavaScriptFile(): CodeAction[] | undefined {
-            const classConstructor = getFirstConstructorWithBody(classDeclaration);
-            if (!classConstructor) {
-                return undefined;
-            }
-
-            const memberName = token.getText();
-            const startPos = classConstructor.body.getEnd() - 1;
-
-            return [{
-                description: formatStringFromArgs(getLocaleSpecificMessage(Diagnostics.Initialize_property_0_in_the_constructor), [memberName]),
-=======
-        const classMemberDeclaration = getThisContainer(token, /*includeArrowFunctions*/ false);
-        if (!isClassElement(classMemberDeclaration)) {
-            return undefined;
-        }
-
-        const classDeclaration = <ClassLikeDeclaration>classMemberDeclaration.parent;
-        if (!classDeclaration || !isClassLike(classDeclaration)) {
-            return undefined;
-        }
-
-        const isStatic = hasModifier(getThisContainer(token, /*includeArrowFunctions*/ false), ModifierFlags.Static);
-
-        return isInJavaScriptFile(sourceFile) ? getActionsForAddMissingMemberInJavaScriptFile() : getActionsForAddMissingMemberInTypeScriptFile();
-
-        function getActionsForAddMissingMemberInTypeScriptFile(): CodeAction[] | undefined {
-            let typeString = "any";
-
-            if (token.parent.parent.kind === SyntaxKind.BinaryExpression) {
-                const binaryExpression = token.parent.parent as BinaryExpression;
-
-                const checker = context.program.getTypeChecker();
-                const widenedType = checker.getWidenedType(checker.getBaseTypeOfLiteralType(checker.getTypeAtLocation(binaryExpression.right)));
-                typeString = checker.typeToString(widenedType);
-            }
-
-            const startPos = classDeclaration.members.pos;
-
-            const actions = [{
-                description: formatStringFromArgs(getLocaleSpecificMessage(Diagnostics.Add_declaration_for_missing_property_0), [token.getText()]),
->>>>>>> 1fbbeada
-                changes: [{
-                    fileName: sourceFile.fileName,
-                    textChanges: [{
-                        span: { start: startPos, length: 0 },
-<<<<<<< HEAD
-                        newText: `this.${memberName} = undefined;`
-                    }]
-                }]
-            }];
-=======
-                        newText: `${isStatic ? "static " : ""}${token.getFullText(sourceFile)}: ${typeString};`
-                    }]
-                }]
-            }];
-
-            if (!isStatic) {
-                actions.push({
-                    description: formatStringFromArgs(getLocaleSpecificMessage(Diagnostics.Add_index_signature_for_missing_property_0), [token.getText()]),
-                    changes: [{
-                        fileName: sourceFile.fileName,
-                        textChanges: [{
-                            span: { start: startPos, length: 0 },
-                            newText: `[x: string]: ${typeString};`
-                        }]
-                    }]
-                });
-            }
-
-            return actions;
-        }
-
-        function getActionsForAddMissingMemberInJavaScriptFile(): CodeAction[] | undefined {
-            const memberName = token.getText();
-
-            if (isStatic) {
-                if (classDeclaration.kind === SyntaxKind.ClassExpression) {
-                    return undefined;
-                }
-
-                const className = classDeclaration.name.getText();
-
-                return [{
-                    description: formatStringFromArgs(getLocaleSpecificMessage(Diagnostics.Initialize_static_property_0), [memberName]),
-                    changes: [{
-                        fileName: sourceFile.fileName,
-                        textChanges: [{
-                            span: { start: classDeclaration.getEnd(), length: 0 },
-                            newText: `${context.newLineCharacter}${className}.${memberName} = undefined;${context.newLineCharacter}`
-                        }]
-                    }]
-                }];
-            }
-            else {
-                const classConstructor = getFirstConstructorWithBody(classDeclaration);
-                if (!classConstructor) {
-                    return undefined;
-                }
-
-                return [{
-                    description: formatStringFromArgs(getLocaleSpecificMessage(Diagnostics.Initialize_property_0_in_the_constructor), [memberName]),
-                    changes: [{
-                        fileName: sourceFile.fileName,
-                        textChanges: [{
-                            span: { start: classConstructor.body.getEnd() - 1, length: 0 },
-                            newText: `this.${memberName} = undefined;${context.newLineCharacter}`
-                        }]
-                    }]
-                }];
-            }
->>>>>>> 1fbbeada
-        }
-    }
+﻿/* @internal */
+namespace ts.codefix {
+    registerCodeFix({
+        errorCodes: [Diagnostics.Property_0_does_not_exist_on_type_1.code],
+        getCodeActions: getActionsForAddMissingMember
+    });
+
+    function getActionsForAddMissingMember(context: CodeFixContext): CodeAction[] | undefined {
+
+        const sourceFile = context.sourceFile;
+        const start = context.span.start;
+        // This is the identifier of the missing property. eg:
+        // this.missing = 1;
+        //      ^^^^^^^
+        const token = getTokenAtPosition(sourceFile, start);
+        if (token.kind != SyntaxKind.Identifier) {
+            return undefined;
+        }
+
+        if (!isPropertyAccessExpression(token.parent) || token.parent.expression.kind !== SyntaxKind.ThisKeyword) {
+            return undefined;
+        }
+
+        const classMemberDeclaration = getThisContainer(token, /*includeArrowFunctions*/ false);
+        if (!isClassElement(classMemberDeclaration)) {
+            return undefined;
+        }
+
+        const classDeclaration = <ClassLikeDeclaration>classMemberDeclaration.parent;
+        if (!classDeclaration || !isClassLike(classDeclaration)) {
+            return undefined;
+        }
+
+        const isStatic = hasModifier(getThisContainer(token, /*includeArrowFunctions*/ false), ModifierFlags.Static);
+
+        return isInJavaScriptFile(sourceFile) ? getActionsForAddMissingMemberInJavaScriptFile() : getActionsForAddMissingMemberInTypeScriptFile();
+
+        function getActionsForAddMissingMemberInTypeScriptFile(): CodeAction[] | undefined {
+            let typeString = "any";
+
+            if (token.parent.parent.kind === SyntaxKind.BinaryExpression) {
+                const binaryExpression = token.parent.parent as BinaryExpression;
+
+                const checker = context.program.getTypeChecker();
+                const widenedType = checker.getWidenedType(checker.getBaseTypeOfLiteralType(checker.getTypeAtLocation(binaryExpression.right)));
+                typeString = checker.typeToString(widenedType);
+            }
+
+            const startPos = classDeclaration.members.pos;
+
+            const actions = [{
+                description: formatStringFromArgs(getLocaleSpecificMessage(Diagnostics.Add_declaration_for_missing_property_0), [token.getText()]),
+                changes: [{
+                    fileName: sourceFile.fileName,
+                    textChanges: [{
+                        span: { start: startPos, length: 0 },
+                        newText: `${isStatic ? "static " : ""}${token.getFullText(sourceFile)}: ${typeString};`
+                    }]
+                }]
+            }];
+
+            if (!isStatic) {
+                actions.push({
+                    description: formatStringFromArgs(getLocaleSpecificMessage(Diagnostics.Add_index_signature_for_missing_property_0), [token.getText()]),
+                    changes: [{
+                        fileName: sourceFile.fileName,
+                        textChanges: [{
+                            span: { start: startPos, length: 0 },
+                            newText: `[x: string]: ${typeString};`
+                        }]
+                    }]
+                });
+            }
+
+            return actions;
+        }
+
+        function getActionsForAddMissingMemberInJavaScriptFile(): CodeAction[] | undefined {
+            const memberName = token.getText();
+
+            if (isStatic) {
+                if (classDeclaration.kind === SyntaxKind.ClassExpression) {
+                    return undefined;
+                }
+
+                const className = classDeclaration.name.getText();
+
+                return [{
+                    description: formatStringFromArgs(getLocaleSpecificMessage(Diagnostics.Initialize_static_property_0), [memberName]),
+                    changes: [{
+                        fileName: sourceFile.fileName,
+                        textChanges: [{
+                            span: { start: classDeclaration.getEnd(), length: 0 },
+                            newText: `${context.newLineCharacter}${className}.${memberName} = undefined;${context.newLineCharacter}`
+                        }]
+                    }]
+                }];
+            }
+            else {
+                const classConstructor = getFirstConstructorWithBody(classDeclaration);
+                if (!classConstructor) {
+                    return undefined;
+                }
+
+                return [{
+                    description: formatStringFromArgs(getLocaleSpecificMessage(Diagnostics.Initialize_property_0_in_the_constructor), [memberName]),
+                    changes: [{
+                        fileName: sourceFile.fileName,
+                        textChanges: [{
+                            span: { start: classConstructor.body.getEnd() - 1, length: 0 },
+                            newText: `this.${memberName} = undefined;${context.newLineCharacter}`
+                        }]
+                    }]
+                }];
+            }
+        }
+    }
 }