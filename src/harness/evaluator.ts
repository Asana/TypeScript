--- conflicted
+++ resolved
@@ -1,85 +1,70 @@
-namespace evaluator {
-    declare let Symbol: SymbolConstructor;
-
-    const sourceFile = vpath.combine(vfs.srcFolder, "source.ts");
-    const sourceFileJs = vpath.combine(vfs.srcFolder, "source.js");
-
-    function compile(sourceText: string, options?: ts.CompilerOptions) {
-        const fs = vfs.createFromFileSystem(Harness.IO, /*ignoreCase*/ false);
-        fs.writeFileSync(sourceFile, sourceText);
-        const compilerOptions: ts.CompilerOptions = {
-            target: ts.ScriptTarget.ES5,
-            module: ts.ModuleKind.CommonJS,
-            lib: ["lib.esnext.d.ts", "lib.dom.d.ts"],
-            ...options
-        };
-        const host = new fakes.CompilerHost(fs, compilerOptions);
-        return compiler.compileFiles(host, [sourceFile], compilerOptions);
-    }
-
-    function noRequire(id: string) {
-        throw new Error(`Module '${id}' could not be found.`);
-    }
-
-    // Define a custom "Symbol" constructor to attach missing built-in symbols without
-    // modifying the global "Symbol" constructor
-    const FakeSymbol: SymbolConstructor = ((description?: string) => Symbol(description)) as any;
-    (<any>FakeSymbol).prototype = Symbol.prototype;
-    for (const key of Object.getOwnPropertyNames(Symbol)) {
-        Object.defineProperty(FakeSymbol, key, Object.getOwnPropertyDescriptor(Symbol, key)!);
-    }
-
-    // Add "asyncIterator" if missing
-    if (!ts.hasProperty(FakeSymbol, "asyncIterator")) Object.defineProperty(FakeSymbol, "asyncIterator", { value: Symbol.for("Symbol.asyncIterator"), configurable: true });
-
-    export function evaluateTypeScript(sourceText: string, options?: ts.CompilerOptions, globals?: Record<string, any>) {
-        const result = compile(sourceText, options);
-        if (ts.some(result.diagnostics)) {
-            assert.ok(/*value*/ false, "Syntax error in evaluation source text:\n" + ts.formatDiagnostics(result.diagnostics, {
-                getCanonicalFileName: file => file,
-                getCurrentDirectory: () => "",
-                getNewLine: () => "\n"
-            }));
-        }
-
-        const output = result.getOutput(sourceFile, "js")!;
-        assert.isDefined(output);
-
-        return evaluateJavaScript(output.text, globals, output.file);
-    }
-
-    export function evaluateJavaScript(sourceText: string, globals?: Record<string, any>, sourceFile = sourceFileJs) {
-        globals = { Symbol: FakeSymbol, ...globals };
-
-        const globalNames: string[] = [];
-        const globalArgs: any[] = [];
-        for (const name in globals) {
-            if (ts.hasProperty(globals, name)) {
-                globalNames.push(name);
-                globalArgs.push(globals[name]);
-            }
-        }
-
-<<<<<<< HEAD
-        const evaluateText = `(function (module, exports, require, __dirname, __filename, ${globalNames.join(", ")}) { ${output.text} })`;
-        // eslint-disable-next-line no-eval
-        const evaluateThunk = eval(evaluateText) as (module: any, exports: any, require: (id: string) => any, dirname: string, filename: string, ...globalArgs: any[]) => void;
-=======
-        const evaluateText = `(function (module, exports, require, __dirname, __filename, ${globalNames.join(", ")}) { ${sourceText} })`;
-        // tslint:disable-next-line:no-eval no-unused-expression
-        const evaluateThunk = (void 0, eval)(evaluateText) as (module: any, exports: any, require: (id: string) => any, dirname: string, filename: string, ...globalArgs: any[]) => void;
->>>>>>> 602966ba
-        const module: { exports: any; } = { exports: {} };
-        evaluateThunk.call(globals, module, module.exports, noRequire, vpath.dirname(sourceFile), sourceFile, FakeSymbol, ...globalArgs);
-        return module.exports;
-    }
-<<<<<<< HEAD
-
-    export function evaluateTypeScript(sourceText: string, options?: ts.CompilerOptions, globals?: Record<string, any>) {
-        return evaluate(compile(sourceText, options), globals);
-    }
-}
-
-=======
-}
->>>>>>> 602966ba
+namespace evaluator {
+    declare let Symbol: SymbolConstructor;
+
+    const sourceFile = vpath.combine(vfs.srcFolder, "source.ts");
+    const sourceFileJs = vpath.combine(vfs.srcFolder, "source.js");
+
+    function compile(sourceText: string, options?: ts.CompilerOptions) {
+        const fs = vfs.createFromFileSystem(Harness.IO, /*ignoreCase*/ false);
+        fs.writeFileSync(sourceFile, sourceText);
+        const compilerOptions: ts.CompilerOptions = {
+            target: ts.ScriptTarget.ES5,
+            module: ts.ModuleKind.CommonJS,
+            lib: ["lib.esnext.d.ts", "lib.dom.d.ts"],
+            ...options
+        };
+        const host = new fakes.CompilerHost(fs, compilerOptions);
+        return compiler.compileFiles(host, [sourceFile], compilerOptions);
+    }
+
+    function noRequire(id: string) {
+        throw new Error(`Module '${id}' could not be found.`);
+    }
+
+    // Define a custom "Symbol" constructor to attach missing built-in symbols without
+    // modifying the global "Symbol" constructor
+    const FakeSymbol: SymbolConstructor = ((description?: string) => Symbol(description)) as any;
+    (<any>FakeSymbol).prototype = Symbol.prototype;
+    for (const key of Object.getOwnPropertyNames(Symbol)) {
+        Object.defineProperty(FakeSymbol, key, Object.getOwnPropertyDescriptor(Symbol, key)!);
+    }
+
+    // Add "asyncIterator" if missing
+    if (!ts.hasProperty(FakeSymbol, "asyncIterator")) Object.defineProperty(FakeSymbol, "asyncIterator", { value: Symbol.for("Symbol.asyncIterator"), configurable: true });
+
+    export function evaluateTypeScript(sourceText: string, options?: ts.CompilerOptions, globals?: Record<string, any>) {
+        const result = compile(sourceText, options);
+        if (ts.some(result.diagnostics)) {
+            assert.ok(/*value*/ false, "Syntax error in evaluation source text:\n" + ts.formatDiagnostics(result.diagnostics, {
+                getCanonicalFileName: file => file,
+                getCurrentDirectory: () => "",
+                getNewLine: () => "\n"
+            }));
+        }
+
+        const output = result.getOutput(sourceFile, "js")!;
+        assert.isDefined(output);
+
+        return evaluateJavaScript(output.text, globals, output.file);
+    }
+
+    export function evaluateJavaScript(sourceText: string, globals?: Record<string, any>, sourceFile = sourceFileJs) {
+        globals = { Symbol: FakeSymbol, ...globals };
+
+        const globalNames: string[] = [];
+        const globalArgs: any[] = [];
+        for (const name in globals) {
+            if (ts.hasProperty(globals, name)) {
+                globalNames.push(name);
+                globalArgs.push(globals[name]);
+            }
+        }
+
+        const evaluateText = `(function (module, exports, require, __dirname, __filename, ${globalNames.join(", ")}) { ${sourceText} })`;
+        // eslint-disable-next-line no-eval
+        const evaluateThunk = (void 0, eval)(evaluateText) as (module: any, exports: any, require: (id: string) => any, dirname: string, filename: string, ...globalArgs: any[]) => void;
+        const module: { exports: any; } = { exports: {} };
+        evaluateThunk.call(globals, module, module.exports, noRequire, vpath.dirname(sourceFile), sourceFile, FakeSymbol, ...globalArgs);
+        return module.exports;
+    }
+}