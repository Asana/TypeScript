/// <reference path="..\harness.ts" />
/// <reference path="../../server/typingsInstaller/typingsInstaller.ts" />

namespace ts {
    function notImplemented(): any {
        throw new Error("Not yet implemented");
    }

    const nullLogger: server.Logger = {
        close: () => void 0,
        hasLevel: () => void 0,
        loggingEnabled: () => false,
        perftrc: () => void 0,
        info: () => void 0,
        startGroup: () => void 0,
        endGroup: () => void 0,
        msg: () => void 0
    };

    const nullCancellationToken: HostCancellationToken = {
        isCancellationRequested: () => false
    };

    const { content: libFileContent } = Harness.getDefaultLibraryFile(Harness.IO);
    const libFile: FileOrFolder = {
        path: "/a/lib/lib.d.ts",
        content: libFileContent
    };

    abstract class TestTypingsInstaller extends server.typingsInstaller.TypingsInstaller implements server.ITypingsInstaller {
        protected projectService: server.ProjectService;
        constructor(private readonly host: server.ServerHost) {
            super();
        }

        abstract cachePath: string;
        safeFileList = <Path>"";
        packageNameToTypingLocation: Map<string> = {};

        postInstallActions: (( map: (t: string[]) => string[]) => void)[] = [];

        runPostInstallActions(map: (t: string[]) => string[]) {
            for (const f of this.postInstallActions) {
                f(map);
            }
            this.postInstallActions = [];
        }

        attach(projectService: server.ProjectService) {
            this.projectService = projectService;
        }

        getInstallTypingHost() {
            return this.host;
        }

        installPackage(packageName: string) {
            return true;
        }

        isPackageInstalled(packageName: string) {
            return true;
        }

        runTsd(cachePath: string, typingsToInstall: string[], postInstallAction: (installedTypings: string[]) => void) {
            this.postInstallActions.push(map => {
                postInstallAction(map(typingsToInstall));
            })
        }

        sendResponse(response: server.InstallTypingsResponse) {
            this.projectService.updateTypingsForProject(response);
        }

        enqueueInstallTypingsRequest(project: server.Project, typingOptions: TypingOptions) {
            const request = server.createInstallTypingsRequest(project, typingOptions, this.safeFileList, this.packageNameToTypingLocation, this.cachePath);
            this.install(request)
        }
    }

    function getExecutingFilePathFromLibFile(libFilePath: string): string {
        return combinePaths(getDirectoryPath(libFile.path), "tsc.js");
    }

    function toExternalFile(fileName: string): server.protocol.ExternalFile {
        return { fileName };
    }

    function toExternalFiles(fileNames: string[]) {
        return map(fileNames, toExternalFile);
    }

    interface TestServerHostCreationParameters {
        useCaseSensitiveFileNames?: boolean;
        executingFilePath?: string;
        libFile?: FileOrFolder;
        currentDirectory?: string;
    }

    function createServerHost(fileOrFolderList: FileOrFolder[],
        params?: TestServerHostCreationParameters,
        libFilePath: string = libFile.path): TestServerHost {

        if (!params) {
            params = {};
        }
        return new TestServerHost(
            params.useCaseSensitiveFileNames !== undefined ? params.useCaseSensitiveFileNames : false,
            params.executingFilePath || getExecutingFilePathFromLibFile(libFilePath),
            params.currentDirectory || "/",
            fileOrFolderList);
    }

    interface FileOrFolder {
        path: string;
        content?: string;
        fileSize?: number;
    }

    interface FSEntry {
        path: Path;
        fullPath: string;
    }

    interface File extends FSEntry {
        content: string;
        fileSize?: number;
    }

    interface Folder extends FSEntry {
        entries: FSEntry[];
    }

    function isFolder(s: FSEntry): s is Folder {
        return isArray((<Folder>s).entries);
    }

    function isFile(s: FSEntry): s is File {
        return typeof (<File>s).content === "string";
    }

    function addFolder(fullPath: string, toPath: (s: string) => Path, fs: FileMap<FSEntry>): Folder {
        const path = toPath(fullPath);
        if (fs.contains(path)) {
            Debug.assert(isFolder(fs.get(path)));
            return (<Folder>fs.get(path));
        }

        const entry: Folder = { path, entries: [], fullPath };
        fs.set(path, entry);

        const baseFullPath = getDirectoryPath(fullPath);
        if (fullPath !== baseFullPath) {
            addFolder(baseFullPath, toPath, fs).entries.push(entry);
        }

        return entry;
    }

    function sizeOfMap(map: MapLike<any>): number {
        let n = 0;
        for (const name in map) {
            if (hasProperty(map, name)) {
                n++;
            }
        }
        return n;
    }

    function checkMapKeys(caption: string, map: MapLike<any>, expectedKeys: string[]) {
        assert.equal(sizeOfMap(map), expectedKeys.length, `${caption}: incorrect size of map`);
        for (const name of expectedKeys) {
            assert.isTrue(hasProperty(map, name), `${caption} is expected to contain ${name}, actual keys: ${getKeys(map)}`);
        }
    }

    function checkFileNames(caption: string, actualFileNames: string[], expectedFileNames: string[]) {
        assert.equal(actualFileNames.length, expectedFileNames.length, `${caption}: incorrect actual number of files, expected ${JSON.stringify(expectedFileNames)}, got ${actualFileNames}`);
        for (const f of expectedFileNames) {
            assert.isTrue(contains(actualFileNames, f), `${caption}: expected to find ${f} in ${JSON.stringify(actualFileNames)}`);
        }
    }

    function checkNumberOfConfiguredProjects(projectService: server.ProjectService, expected: number) {
        assert.equal(projectService.configuredProjects.length, expected, `expected ${expected} configured project(s)`);
    }

    function checkNumberOfExternalProjects(projectService: server.ProjectService, expected: number) {
        assert.equal(projectService.externalProjects.length, expected, `expected ${expected} external project(s)`);
    }

    function checkNumberOfInferredProjects(projectService: server.ProjectService, expected: number) {
        assert.equal(projectService.inferredProjects.length, expected, `expected ${expected} inferred project(s)`);
    }

    function checkNumberOfProjects(projectService: server.ProjectService, count: { inferredProjects?: number, configuredProjects?: number, externalProjects?: number }) {
        checkNumberOfConfiguredProjects(projectService, count.configuredProjects || 0);
        checkNumberOfExternalProjects(projectService, count.externalProjects || 0);
        checkNumberOfInferredProjects(projectService, count.inferredProjects || 0);
    }

    function checkWatchedFiles(host: TestServerHost, expectedFiles: string[]) {
        checkMapKeys("watchedFiles", host.watchedFiles, expectedFiles);
    }

    function checkWatchedDirectories(host: TestServerHost, expectedDirectories: string[]) {
        checkMapKeys("watchedDirectories", host.watchedDirectories, expectedDirectories);
    }

    function checkProjectActualFiles(project: server.Project, expectedFiles: string[]) {
        checkFileNames(`${server.ProjectKind[project.projectKind]} project, actual files`, project.getFileNames(), expectedFiles);
    }

    function checkProjectRootFiles(project: server.Project, expectedFiles: string[]) {
        checkFileNames(`${server.ProjectKind[project.projectKind]} project, rootFileNames`, project.getRootFiles(), expectedFiles);
    }

    class Callbacks {
        private map: { [n: number]: TimeOutCallback } = {};
        private nextId = 1;

        register(cb: (...args: any[]) => void, args: any[]) {
            const timeoutId = this.nextId;
            this.nextId++;
            this.map[timeoutId] = cb.bind(undefined, ...args);
            return timeoutId;
        }
        unregister(id: any) {
            if (typeof id === "number") {
                delete this.map[id];
            }
        }

        count() {
            return sizeOfMap(this.map);
        }

        invoke() {
            for (const id in this.map) {
                if (hasProperty(this.map, id)) {
                    this.map[id]();
                }
            }
            this.map = {};
        }
    }

    type TimeOutCallback = () => any;

    class TestServerHost implements server.ServerHost {
        args: string[] = [];
        newLine: "\n";

        private fs: ts.FileMap<FSEntry>;
        private getCanonicalFileName: (s: string) => string;
        private toPath: (f: string) => Path;
<<<<<<< HEAD

        private timeoutCallbacks = new Callbacks();
        private immediateCallbacks = new Callbacks();

        readonly watchedDirectories: Map<{ cb: DirectoryWatcherCallback, recursive: boolean }[]> = {};
        readonly watchedFiles: Map<FileWatcherCallback[]> = {};
=======
        private callbackQueue: TimeOutCallback[] = [];
        readonly watchedDirectories: MapLike<{ cb: DirectoryWatcherCallback, recursive: boolean }[]> = {};
        readonly watchedFiles: MapLike<FileWatcherCallback[]> = {};
>>>>>>> 10d1e029

        constructor(public useCaseSensitiveFileNames: boolean, private executingFilePath: string, private currentDirectory: string, fileOrFolderList: FileOrFolder[]) {
            this.getCanonicalFileName = createGetCanonicalFileName(useCaseSensitiveFileNames);
            this.toPath = s => toPath(s, currentDirectory, this.getCanonicalFileName);

            this.reloadFS(fileOrFolderList);
        }

        reloadFS(filesOrFolders: FileOrFolder[]) {
            this.fs = createFileMap<FSEntry>();
            for (const fileOrFolder of filesOrFolders) {
                const path = this.toPath(fileOrFolder.path);
                const fullPath = getNormalizedAbsolutePath(fileOrFolder.path, this.currentDirectory);
                if (typeof fileOrFolder.content === "string") {
                    const entry = { path, content: fileOrFolder.content, fullPath, fileSize: fileOrFolder.fileSize };
                    this.fs.set(path, entry);
                    addFolder(getDirectoryPath(fullPath), this.toPath, this.fs).entries.push(entry);
                }
                else {
                    addFolder(fullPath, this.toPath, this.fs);
                }
            }
        }

        fileExists(s: string) {
            const path = this.toPath(s);
            return this.fs.contains(path) && isFile(this.fs.get(path));
        };

        getFileSize(s: string) {
            const path = this.toPath(s);
            if (this.fs.contains(path)) {
                const entry = this.fs.get(path);
                if (isFile(entry)) {
                    return entry.fileSize ? entry.fileSize : entry.content.length;
                }
            }
            return undefined;
        }

        directoryExists(s: string) {
            const path = this.toPath(s);
            return this.fs.contains(path) && isFolder(this.fs.get(path));
        }

        getDirectories(s: string) {
            const path = this.toPath(s);
            if (!this.fs.contains(path)) {
                return [];
            }
            else {
                const entry = this.fs.get(path);
                return isFolder(entry) ? map(entry.entries, x => getBaseFileName(x.fullPath)) : [];
            }
        }

        readDirectory(path: string, extensions?: string[], exclude?: string[], include?: string[]): string[] {
            const that = this;
            return ts.matchFiles(path, extensions, exclude, include, this.useCaseSensitiveFileNames, this.getCurrentDirectory(), (dir) => {
                const result: FileSystemEntries = {
                    directories: [],
                    files: []
                };
                const dirEntry = that.fs.get(that.toPath(dir));
                if (isFolder(dirEntry)) {
                    dirEntry.entries.forEach((entry) => {
                        if (isFolder(entry)) {
                            result.directories.push(entry.fullPath);
                        }
                        else if (isFile(entry)) {
                            result.files.push(entry.fullPath);
                        }
                    });
                }
                return result;
            });
        }

        watchDirectory(directoryName: string, callback: DirectoryWatcherCallback, recursive: boolean): DirectoryWatcher {
            const path = this.toPath(directoryName);
            const callbacks = lookUp(this.watchedDirectories, path) || (this.watchedDirectories[path] = []);
            callbacks.push({ cb: callback, recursive });
            return {
                referenceCount: 0,
                directoryName,
                close: () => {
                    for (let i = 0; i < callbacks.length; i++) {
                        if (callbacks[i].cb === callback) {
                            callbacks.splice(i, 1);
                            break;
                        }
                    }
                    if (!callbacks.length) {
                        delete this.watchedDirectories[path];
                    }
                }
            };
        }

        triggerDirectoryWatcherCallback(directoryName: string, fileName: string): void {
            const path = this.toPath(directoryName);
            const callbacks = lookUp(this.watchedDirectories, path);
            if (callbacks) {
                for (const callback of callbacks) {
                    callback.cb(fileName);
                }
            }
        }

        triggerFileWatcherCallback(fileName: string, removed?: boolean): void {
            const path = this.toPath(fileName);
            const callbacks = lookUp(this.watchedFiles, path);
            if (callbacks) {
                for (const callback of callbacks) {
                    callback(path, removed);
                }
            }
        }

        watchFile(fileName: string, callback: FileWatcherCallback) {
            const path = this.toPath(fileName);
            const callbacks = lookUp(this.watchedFiles, path) || (this.watchedFiles[path] = []);
            callbacks.push(callback);
            return {
                close: () => {
                    const i = callbacks.indexOf(callback);
                    callbacks.splice(i, 1);
                    if (!callbacks.length) {
                        delete this.watchedFiles[path];
                    }
                }
            };
        }

        // TOOD: record and invoke callbacks to simulate timer events
        setTimeout(callback: TimeOutCallback, time: number, ...args: any[]) {
            return this.timeoutCallbacks.register(callback, args);
        };

        clearTimeout(timeoutId: any): void {
            this.timeoutCallbacks.unregister(timeoutId);
        };

        checkTimeoutQueueLength(expected: number) {
            const callbacksCount = this.timeoutCallbacks.count();
            assert.equal(callbacksCount, expected, `expected ${expected} timeout callbacks queued but found ${callbacksCount}.`);
        }

        runQueuedTimeoutCallbacks() {
            this.timeoutCallbacks.invoke();
        }

        setImmediate(callback: TimeOutCallback, time: number, ...args: any[]) {
            return this.immediateCallbacks.register(callback, args);
        };

        clearImmediate(timeoutId: any): void {
            this.immediateCallbacks.unregister(timeoutId);
        };


        readonly readFile = (s: string) => (<File>this.fs.get(this.toPath(s))).content;
        readonly resolvePath = (s: string) => s;
        readonly getExecutingFilePath = () => this.executingFilePath;
        readonly getCurrentDirectory = () => this.currentDirectory;
        readonly writeFile = (path: string, content: string) => notImplemented();
        readonly writeCompressedData = () => notImplemented();
        readonly write = (s: string) => notImplemented();
        readonly createDirectory = (s: string) => notImplemented();
        readonly exit = () => notImplemented();
    }

    describe("tsserver-project-system", () => {
        const commonFile1: FileOrFolder = {
            path: "/a/b/commonFile1.ts",
            content: "let x = 1"
        };
        const commonFile2: FileOrFolder = {
            path: "/a/b/commonFile2.ts",
            content: "let y = 1"
        };

        it("create inferred project", () => {
            const appFile: FileOrFolder = {
                path: "/a/b/c/app.ts",
                content: `
                import {f} from "./module"
                console.log(f)
                `
            };

            const moduleFile: FileOrFolder = {
                path: "/a/b/c/module.d.ts",
                content: `export let x: number`
            };
            const host = createServerHost([appFile, moduleFile, libFile]);
            const projectService = new server.ProjectService(host, nullLogger, nullCancellationToken, /*useOneInferredProject*/ false, /*typingsInstaller*/ undefined);
            const { configFileName } = projectService.openClientFile(appFile.path);

            assert(!configFileName, `should not find config, got: '${configFileName}`);
            checkNumberOfConfiguredProjects(projectService, 0);
            checkNumberOfInferredProjects(projectService, 1);

            const project = projectService.inferredProjects[0];

            checkFileNames("inferred project", project.getFileNames(), [appFile.path, libFile.path, moduleFile.path]);
            checkWatchedDirectories(host, ["/a/b/c", "/a/b", "/a"]);
        });

        it("create configured project without file list", () => {
            const configFile: FileOrFolder = {
                path: "/a/b/tsconfig.json",
                content: `
                {
                    "compilerOptions": {},
                    "exclude": [
                        "e"
                    ]
                }`
            };
            const file1: FileOrFolder = {
                path: "/a/b/c/f1.ts",
                content: "let x = 1"
            };
            const file2: FileOrFolder = {
                path: "/a/b/d/f2.ts",
                content: "let y = 1"
            };
            const file3: FileOrFolder = {
                path: "/a/b/e/f3.ts",
                content: "let z = 1"
            };

            const host = createServerHost([configFile, libFile, file1, file2, file3]);
            const projectService = new server.ProjectService(host, nullLogger, nullCancellationToken, /*useOneInferredProject*/ false, /*typingsInstaller*/ undefined);
            const { configFileName, configFileErrors } = projectService.openClientFile(file1.path);

            assert(configFileName, "should find config file");
            assert.isTrue(!configFileErrors, `expect no errors in config file, got ${JSON.stringify(configFileErrors)}`);
            checkNumberOfInferredProjects(projectService, 0);
            checkNumberOfConfiguredProjects(projectService, 1);

            const project = projectService.configuredProjects[0];
            checkProjectActualFiles(project, [file1.path, libFile.path, file2.path]);
            checkProjectRootFiles(project, [file1.path, file2.path]);
            // watching all files except one that was open
            checkWatchedFiles(host, [configFile.path, file2.path, libFile.path]);
            checkWatchedDirectories(host, [getDirectoryPath(configFile.path)]);
        });

        it("add and then remove a config file in a folder with loose files", () => {
            const configFile: FileOrFolder = {
                path: "/a/b/tsconfig.json",
                content: `{
                    "files": ["commonFile1.ts"]
                }`
            };
            const filesWithoutConfig = [libFile, commonFile1, commonFile2];
            const host = createServerHost(filesWithoutConfig);

            const filesWithConfig = [libFile, commonFile1, commonFile2, configFile];
            const projectService = new server.ProjectService(host, nullLogger, nullCancellationToken, /*useOneInferredProject*/ false, /*typingsInstaller*/ undefined);
            projectService.openClientFile(commonFile1.path);
            projectService.openClientFile(commonFile2.path);

            checkNumberOfInferredProjects(projectService, 2);
            checkWatchedDirectories(host, ["/a/b", "/a"]);

            // Add a tsconfig file
            host.reloadFS(filesWithConfig);
            host.triggerDirectoryWatcherCallback("/a/b", configFile.path);

            checkNumberOfInferredProjects(projectService, 1);
            checkNumberOfConfiguredProjects(projectService, 1);
            // watching all files except one that was open
            checkWatchedFiles(host, [libFile.path, configFile.path]);

            // remove the tsconfig file
            host.reloadFS(filesWithoutConfig);
            host.triggerFileWatcherCallback(configFile.path);

            checkNumberOfInferredProjects(projectService, 2);
            checkNumberOfConfiguredProjects(projectService, 0);
            checkWatchedDirectories(host, ["/a/b", "/a"]);
        });

        it("add new files to a configured project without file list", () => {
            const configFile: FileOrFolder = {
                path: "/a/b/tsconfig.json",
                content: `{}`
            };
            const host = createServerHost([commonFile1, libFile, configFile]);
            const projectService = new server.ProjectService(host, nullLogger, nullCancellationToken, /*useOneInferredProject*/ false, /*typingsInstaller*/ undefined);
            projectService.openClientFile(commonFile1.path);
            checkWatchedDirectories(host, ["/a/b"]);
            checkNumberOfConfiguredProjects(projectService, 1);

            const project = projectService.configuredProjects[0];
            checkProjectRootFiles(project, [commonFile1.path]);

            // add a new ts file
            host.reloadFS([commonFile1, commonFile2, libFile, configFile]);
            host.triggerDirectoryWatcherCallback("/a/b", commonFile2.path);
            host.runQueuedTimeoutCallbacks();
            // project service waits for 250ms to update the project structure, therefore the assertion needs to wait longer.
            checkProjectRootFiles(project, [commonFile1.path, commonFile2.path]);
        });

        it("should ignore non-existing files specified in the config file", () => {
            const configFile: FileOrFolder = {
                path: "/a/b/tsconfig.json",
                content: `{
                    "compilerOptions": {},
                    "files": [
                        "commonFile1.ts",
                        "commonFile3.ts"
                    ]
                }`
            };
            const host = createServerHost([commonFile1, commonFile2, configFile]);
            const projectService = new server.ProjectService(host, nullLogger, nullCancellationToken, /*useOneInferredProject*/ false, /*typingsInstaller*/ undefined);
            projectService.openClientFile(commonFile1.path);
            projectService.openClientFile(commonFile2.path);

            checkNumberOfConfiguredProjects(projectService, 1);
            const project = projectService.configuredProjects[0];
            checkProjectRootFiles(project, [commonFile1.path]);
            checkNumberOfInferredProjects(projectService, 1);
        });

        it("handle recreated files correctly", () => {
            const configFile: FileOrFolder = {
                path: "/a/b/tsconfig.json",
                content: `{}`
            };
            const host = createServerHost([commonFile1, commonFile2, configFile]);
            const projectService = new server.ProjectService(host, nullLogger, nullCancellationToken, /*useOneInferredProject*/ false, /*typingsInstaller*/ undefined);
            projectService.openClientFile(commonFile1.path);

            checkNumberOfConfiguredProjects(projectService, 1);
            const project = projectService.configuredProjects[0];
            checkProjectRootFiles(project, [commonFile1.path, commonFile2.path]);

            // delete commonFile2
            host.reloadFS([commonFile1, configFile]);
            host.triggerDirectoryWatcherCallback("/a/b", commonFile2.path);
            host.runQueuedTimeoutCallbacks();
            checkProjectRootFiles(project, [commonFile1.path]);

            // re-add commonFile2
            host.reloadFS([commonFile1, commonFile2, configFile]);
            host.triggerDirectoryWatcherCallback("/a/b", commonFile2.path);
            host.runQueuedTimeoutCallbacks();
            checkProjectRootFiles(project, [commonFile1.path, commonFile2.path]);
        });

        it("should create new inferred projects for files excluded from a configured project", () => {
            const configFile: FileOrFolder = {
                path: "/a/b/tsconfig.json",
                content: `{
                    "compilerOptions": {},
                    "files": ["${commonFile1.path}", "${commonFile2.path}"]
                }`
            };
            const files = [commonFile1, commonFile2, configFile];
            const host = createServerHost(files);
            const projectService = new server.ProjectService(host, nullLogger, nullCancellationToken, /*useOneInferredProject*/ false, /*typingsInstaller*/ undefined);
            projectService.openClientFile(commonFile1.path);

            const project = projectService.configuredProjects[0];
            checkProjectRootFiles(project, [commonFile1.path, commonFile2.path]);
            configFile.content = `{
                "compilerOptions": {},
                "files": ["${commonFile1.path}"]
            }`;
            host.reloadFS(files);
            host.triggerFileWatcherCallback(configFile.path);

            checkNumberOfConfiguredProjects(projectService, 1);
            checkProjectRootFiles(project, [commonFile1.path]);

            projectService.openClientFile(commonFile2.path);
            checkNumberOfInferredProjects(projectService, 1);
        });

        it("files explicitly excluded in config file", () => {
            const configFile: FileOrFolder = {
                path: "/a/b/tsconfig.json",
                content: `{
                    "compilerOptions": {},
                    "exclude": ["/a/c"]
                }`
            };
            const excludedFile1: FileOrFolder = {
                path: "/a/c/excluedFile1.ts",
                content: `let t = 1;`
            };

            const host = createServerHost([commonFile1, commonFile2, excludedFile1, configFile]);
            const projectService = new server.ProjectService(host, nullLogger, nullCancellationToken, /*useOneInferredProject*/ false, /*typingsInstaller*/ undefined);

            projectService.openClientFile(commonFile1.path);
            checkNumberOfConfiguredProjects(projectService, 1);
            const project = projectService.configuredProjects[0];
            checkProjectRootFiles(project, [commonFile1.path, commonFile2.path]);
            projectService.openClientFile(excludedFile1.path);
            checkNumberOfInferredProjects(projectService, 1);
        });

        it("should properly handle module resolution changes in config file", () => {
            const file1: FileOrFolder = {
                path: "/a/b/file1.ts",
                content: `import { T } from "module1";`
            };
            const nodeModuleFile: FileOrFolder = {
                path: "/a/b/node_modules/module1.ts",
                content: `export interface T {}`
            };
            const classicModuleFile: FileOrFolder = {
                path: "/a/module1.ts",
                content: `export interface T {}`
            };
            const configFile: FileOrFolder = {
                path: "/a/b/tsconfig.json",
                content: `{
                    "compilerOptions": {
                        "moduleResolution": "node"
                    },
                    "files": ["${file1.path}"]
                }`
            };
            const files = [file1, nodeModuleFile, classicModuleFile, configFile];
            const host = createServerHost(files);
            const projectService = new server.ProjectService(host, nullLogger, nullCancellationToken, /*useOneInferredProject*/ false, /*typingsInstaller*/ undefined);
            projectService.openClientFile(file1.path);
            projectService.openClientFile(nodeModuleFile.path);
            projectService.openClientFile(classicModuleFile.path);

            checkNumberOfConfiguredProjects(projectService, 1);
            const project = projectService.configuredProjects[0];
            checkProjectActualFiles(project, [file1.path, nodeModuleFile.path]);
            checkNumberOfInferredProjects(projectService, 1);

            configFile.content = `{
                "compilerOptions": {
                    "moduleResolution": "classic"
                },
                "files": ["${file1.path}"]
            }`;
            host.reloadFS(files);
            host.triggerFileWatcherCallback(configFile.path);
            checkProjectActualFiles(project, [file1.path, classicModuleFile.path]);
            checkNumberOfInferredProjects(projectService, 1);
        });

        it("should keep the configured project when the opened file is referenced by the project but not its root", () => {
            const file1: FileOrFolder = {
                path: "/a/b/main.ts",
                content: "import { objA } from './obj-a';"
            };
            const file2: FileOrFolder = {
                path: "/a/b/obj-a.ts",
                content: `export const objA = Object.assign({foo: "bar"}, {bar: "baz"});`
            };
            const configFile: FileOrFolder = {
                path: "/a/b/tsconfig.json",
                content: `{
                    "compilerOptions": {
                        "target": "es6"
                    }, 
                    "files": [ "main.ts" ]
                }`
            };
            const host = createServerHost([file1, file2, configFile]);
            const projectService = new server.ProjectService(host, nullLogger, nullCancellationToken, /*useOneInferredProject*/ false, /*typingsInstaller*/ undefined);
            projectService.openClientFile(file1.path);
            projectService.closeClientFile(file1.path);
            projectService.openClientFile(file2.path);
            checkNumberOfConfiguredProjects(projectService, 1);
            checkNumberOfInferredProjects(projectService, 0);
        });

        it("should keep the configured project when the opened file is referenced by the project but not its root", () => {
            const file1: FileOrFolder = {
                path: "/a/b/main.ts",
                content: "import { objA } from './obj-a';"
            };
            const file2: FileOrFolder = {
                path: "/a/b/obj-a.ts",
                content: `export const objA = Object.assign({foo: "bar"}, {bar: "baz"});`
            };
            const configFile: FileOrFolder = {
                path: "/a/b/tsconfig.json",
                content: `{
                    "compilerOptions": {
                        "target": "es6"
                    }, 
                    "files": [ "main.ts" ]
                }`
            };
            const host = createServerHost([file1, file2, configFile]);
            const projectService = new server.ProjectService(host, nullLogger, nullCancellationToken, /*useOneInferredProject*/ false, /*typingsInstaller*/ undefined);
            projectService.openClientFile(file1.path);
            projectService.closeClientFile(file1.path);
            projectService.openClientFile(file2.path);
            checkNumberOfConfiguredProjects(projectService, 1);
            checkNumberOfInferredProjects(projectService, 0);
        });

        it("should use only one inferred project if 'useOneInferredProject' is set", () => {
            const file1 = {
                path: "/a/b/main.ts",
                content: "let x =1;"
            };
            const configFile: FileOrFolder = {
                path: "/a/b/tsconfig.json",
                content: `{
                    "compilerOptions": {
                        "target": "es6"
                    }, 
                    "files": [ "main.ts" ]
                }`
            };
            const file2 = {
                path: "/a/c/main.ts",
                content: "let x =1;"
            };

            const file3 = {
                path: "/a/d/main.ts",
                content: "let x =1;"
            };

            const host = createServerHost([file1, file2, file3, libFile]);
            const projectService = new server.ProjectService(host, nullLogger, nullCancellationToken, /*useOneInferredProject*/ true, /*typingsInstaller*/ undefined);
            projectService.openClientFile(file1.path);
            projectService.openClientFile(file2.path);
            projectService.openClientFile(file3.path);

            checkNumberOfConfiguredProjects(projectService, 0);
            checkNumberOfInferredProjects(projectService, 1);
            checkProjectActualFiles(projectService.inferredProjects[0], [file1.path, file2.path, file3.path, libFile.path]);


            host.reloadFS([file1, configFile, file2, file3, libFile]);
            host.triggerDirectoryWatcherCallback(getDirectoryPath(configFile.path), configFile.path);

            checkNumberOfConfiguredProjects(projectService, 1);
            checkNumberOfInferredProjects(projectService, 1);
            checkProjectActualFiles(projectService.inferredProjects[0], [file2.path, file3.path, libFile.path]);
        });

        it("should close configured project after closing last open file", () => {
            const file1 = {
                path: "/a/b/main.ts",
                content: "let x =1;"
            };
            const configFile: FileOrFolder = {
                path: "/a/b/tsconfig.json",
                content: `{
                    "compilerOptions": {
                        "target": "es6"
                    }, 
                    "files": [ "main.ts" ]
                }`
            };
            const host = createServerHost([file1, configFile, libFile]);
            const projectService = new server.ProjectService(host, nullLogger, nullCancellationToken, /*useOneInferredProject*/ true, /*typingsInstaller*/ undefined);
            projectService.openClientFile(file1.path);
            checkNumberOfConfiguredProjects(projectService, 1);

            projectService.closeClientFile(file1.path);
            checkNumberOfConfiguredProjects(projectService, 0);
        });

        it("should not close external project with no open files", () => {
            const file1 = {
                path: "/a/b/f1.ts",
                content: "let x =1;"
            };
            const file2 = {
                path: "/a/b/f2.ts",
                content: "let y =1;"
            };
            const externalProjectName = "externalproject";
            const host = createServerHost([file1, file2]);
            const projectService = new server.ProjectService(host, nullLogger, nullCancellationToken, /*useOneInferredProject*/ false, /*typingsInstaller*/ undefined);
            projectService.openExternalProject({
                rootFiles: toExternalFiles([file1.path, file2.path]),
                options: {},
                projectFileName: externalProjectName
            });

            checkNumberOfExternalProjects(projectService, 1);
            checkNumberOfInferredProjects(projectService, 0);

            // open client file - should not lead to creation of inferred project
            projectService.openClientFile(file1.path, file1.content);
            checkNumberOfExternalProjects(projectService, 1);
            checkNumberOfInferredProjects(projectService, 0);

            // close client file - external project should still exists
            projectService.closeClientFile(file1.path);
            checkNumberOfExternalProjects(projectService, 1);
            checkNumberOfInferredProjects(projectService, 0);

            projectService.closeExternalProject(externalProjectName);
            checkNumberOfExternalProjects(projectService, 0);
            checkNumberOfInferredProjects(projectService, 0);
        });

        it("external project that included config files", () => {
            const file1 = {
                path: "/a/b/f1.ts",
                content: "let x =1;"
            };
            const config1 = {
                path: "/a/b/tsconfig.json",
                content: JSON.stringify(
                    {
                        compilerOptions: {},
                        files: ["f1.ts"]
                    }
                )
            };
            const file2 = {
                path: "/a/c/f2.ts",
                content: "let y =1;"
            };
            const config2 = {
                path: "/a/c/tsconfig.json",
                content: JSON.stringify(
                    {
                        compilerOptions: {},
                        files: ["f2.ts"]
                    }
                )
            };
            const file3 = {
                path: "/a/d/f3.ts",
                content: "let z =1;"
            };
            const externalProjectName = "externalproject";
            const host = createServerHost([file1, file2, file3, config1, config2]);
            const projectService = new server.ProjectService(host, nullLogger, nullCancellationToken, /*useOneInferredProject*/ false, /*typingsInstaller*/ undefined);
            projectService.openExternalProject({
                rootFiles: toExternalFiles([config1.path, config2.path, file3.path]),
                options: {},
                projectFileName: externalProjectName
            });

            checkNumberOfProjects(projectService, { configuredProjects: 2 });

            // open client file - should not lead to creation of inferred project
            projectService.openClientFile(file1.path, file1.content);
            checkNumberOfProjects(projectService, { configuredProjects: 2 });

            projectService.openClientFile(file3.path, file3.content);
            checkNumberOfProjects(projectService, { configuredProjects: 2, inferredProjects: 1 });

            projectService.closeExternalProject(externalProjectName);
            // open file 'file1' from configured project keeps project alive
            checkNumberOfProjects(projectService, { configuredProjects: 1, inferredProjects: 1 });

            projectService.closeClientFile(file3.path);
            checkNumberOfProjects(projectService, { configuredProjects: 1 });

            projectService.closeClientFile(file1.path);
            checkNumberOfProjects(projectService, {});
        });

        it("external project with included config file opened after configured project", () => {
            const file1 = {
                path: "/a/b/f1.ts",
                content: "let x = 1"
            };
            const configFile = {
                path: "/a/b/tsconfig.json",
                content: JSON.stringify({ compilerOptions: {} })
            };
            const externalProjectName = "externalproject";
            const host = createServerHost([file1, configFile]);
            const projectService = new server.ProjectService(host, nullLogger, nullCancellationToken, /*useOneInferredProject*/ false, /*typingsInstaller*/ undefined);

            projectService.openClientFile(file1.path);
            checkNumberOfProjects(projectService, { configuredProjects: 1 });

            projectService.openExternalProject({
                rootFiles: toExternalFiles([configFile.path]),
                options: {},
                projectFileName: externalProjectName
            });

            checkNumberOfProjects(projectService, { configuredProjects: 1 });

            projectService.closeClientFile(file1.path);
            // configured project is alive since it is opened as part of external project
            checkNumberOfProjects(projectService, { configuredProjects: 1 });

            projectService.closeExternalProject(externalProjectName);
            checkNumberOfProjects(projectService, { configuredProjects: 0 });
        });
        it("external project with included config file opened after configured project and then closed", () => {
            const file1 = {
                path: "/a/b/f1.ts",
                content: "let x = 1"
            };
            const configFile = {
                path: "/a/b/tsconfig.json",
                content: JSON.stringify({ compilerOptions: {} })
            };
            const externalProjectName = "externalproject";
            const host = createServerHost([file1, configFile]);
            const projectService = new server.ProjectService(host, nullLogger, nullCancellationToken, /*useOneInferredProject*/ false, /*typingsInstaller*/ undefined);

            projectService.openClientFile(file1.path);
            checkNumberOfProjects(projectService, { configuredProjects: 1 });

            projectService.openExternalProject({
                rootFiles: toExternalFiles([configFile.path]),
                options: {},
                projectFileName: externalProjectName
            });

            checkNumberOfProjects(projectService, { configuredProjects: 1 });

            projectService.closeExternalProject(externalProjectName);
            // configured project is alive since file is still open
            checkNumberOfProjects(projectService, { configuredProjects: 1 });

            projectService.closeClientFile(file1.path);
            checkNumberOfProjects(projectService, {});
        });

        it("changes in closed files are reflected in project structure", () => {
            const file1 = {
                path: "/a/b/f1.ts",
                content: `export * from "./f2"`
            };
            const file2 = {
                path: "/a/b/f2.ts",
                content: `export let x = 1`
            };
            const file3 = {
                path: "/a/c/f3.ts",
                content: `export let y = 1;`
            };
            const host = createServerHost([file1, file2, file3]);
            const projectService = new server.ProjectService(host, nullLogger, nullCancellationToken, /*useSingleInferredProject*/ false, /*typingsInstaller*/ undefined);

            projectService.openClientFile(file1.path);

            checkNumberOfInferredProjects(projectService, 1);
            checkProjectActualFiles(projectService.inferredProjects[0], [file1.path, file2.path]);

            projectService.openClientFile(file3.path);
            checkNumberOfInferredProjects(projectService, 2);
            checkProjectActualFiles(projectService.inferredProjects[1], [file3.path]);

            const modifiedFile2 = {
                path: file2.path,
                content: `export * from "../c/f3"` // now inferred project should inclule file3
            };

            host.reloadFS([file1, modifiedFile2, file3]);
            host.triggerFileWatcherCallback(modifiedFile2.path, /*removed*/ false);

            checkNumberOfInferredProjects(projectService, 1);
            checkProjectActualFiles(projectService.inferredProjects[0], [file1.path, modifiedFile2.path, file3.path]);
        });

        it("deleted files affect project structure", () => {
            const file1 = {
                path: "/a/b/f1.ts",
                content: `export * from "./f2"`
            };
            const file2 = {
                path: "/a/b/f2.ts",
                content: `export * from "../c/f3"`
            };
            const file3 = {
                path: "/a/c/f3.ts",
                content: `export let y = 1;`
            };
            const host = createServerHost([file1, file2, file3]);
            const projectService = new server.ProjectService(host, nullLogger, nullCancellationToken, /*useSingleInferredProject*/ false, /*typingsInstaller*/ undefined);

            projectService.openClientFile(file1.path);

            checkNumberOfProjects(projectService, { inferredProjects: 1 });

            checkProjectActualFiles(projectService.inferredProjects[0], [file1.path, file2.path, file3.path]);

            projectService.openClientFile(file3.path);
            checkNumberOfProjects(projectService, { inferredProjects: 1 });

            host.reloadFS([file1, file3]);
            host.triggerFileWatcherCallback(file2.path, /*removed*/ true);

            checkNumberOfProjects(projectService, { inferredProjects: 2 });

            checkProjectActualFiles(projectService.inferredProjects[0], [file1.path]);
            checkProjectActualFiles(projectService.inferredProjects[1], [file3.path]);
        });

        it("open file become a part of configured project if it is referenced from root file", () => {
            const file1 = {
                path: "/a/b/f1.ts",
                content: "export let x = 5"
            };
            const file2 = {
                path: "/a/c/f2.ts",
                content: `import {x} from "../b/f1"`
            };
            const file3 = {
                path: "/a/c/f3.ts",
                content: "export let y = 1"
            };
            const configFile = {
                path: "/a/c/tsconfig.json",
                content: JSON.stringify({ compilerOptions: {}, files: ["f2.ts", "f3.ts"] })
            };

            const host = createServerHost([file1, file2, file3]);
            const projectService = new server.ProjectService(host, nullLogger, nullCancellationToken, /*useSingleInferredProject*/ false, /*typingsInstaller*/ undefined);

            projectService.openClientFile(file1.path);
            checkNumberOfProjects(projectService, { inferredProjects: 1 });
            checkProjectActualFiles(projectService.inferredProjects[0], [file1.path]);

            projectService.openClientFile(file3.path);
            checkNumberOfProjects(projectService, { inferredProjects: 2 });
            checkProjectActualFiles(projectService.inferredProjects[0], [file1.path]);
            checkProjectActualFiles(projectService.inferredProjects[1], [file3.path]);

            host.reloadFS([file1, file2, file3, configFile]);
            host.triggerDirectoryWatcherCallback(getDirectoryPath(configFile.path), configFile.path);
            checkNumberOfProjects(projectService, { configuredProjects: 1 });
            checkProjectActualFiles(projectService.configuredProjects[0], [file1.path, file2.path, file3.path]);
        });

        it("correctly migrate files between projects", () => {
            const file1 = {
                path: "/a/b/f1.ts",
                content: `
                export * from "../c/f2.ts";
                export * from "../d/f3.ts";`
            };
            const file2 = {
                path: "/a/c/f2.ts",
                content: "export let x = 1;"
            };
            const file3 = {
                path: "/a/d/f3.ts",
                content: "export let y = 1;"
            };
            const host = createServerHost([file1, file2, file3]);
            const projectService = new server.ProjectService(host, nullLogger, nullCancellationToken, /*useSingleInferredProject*/ false, /*typingsInstaller*/ undefined);

            projectService.openClientFile(file2.path);
            checkNumberOfProjects(projectService, { inferredProjects: 1 });
            checkProjectActualFiles(projectService.inferredProjects[0], [file2.path]);

            projectService.openClientFile(file3.path);
            checkNumberOfProjects(projectService, { inferredProjects: 2 });
            checkProjectActualFiles(projectService.inferredProjects[0], [file2.path]);
            checkProjectActualFiles(projectService.inferredProjects[1], [file3.path]);

            projectService.openClientFile(file1.path);
            checkNumberOfProjects(projectService, { inferredProjects: 1 });
            checkProjectRootFiles(projectService.inferredProjects[0], [file1.path]);
            checkProjectActualFiles(projectService.inferredProjects[0], [file1.path, file2.path, file3.path]);

            projectService.closeClientFile(file1.path);
            checkNumberOfProjects(projectService, { inferredProjects: 2 });
        });

        it("can correctly update configured project when set of root files has changed (new file on disk)", () => {
            const file1 = {
                path: "/a/b/f1.ts",
                content: "let x = 1"
            };
            const file2 = {
                path: "/a/b/f2.ts",
                content: "let y = 1"
            };
            const configFile = {
                path: "/a/b/tsconfig.json",
                content: JSON.stringify({ compilerOptions: {} })
            };

            const host = createServerHost([file1, configFile]);
            const projectService = new server.ProjectService(host, nullLogger, nullCancellationToken, /*useSingleInferredProject*/ false, /*typingsInstaller*/ undefined);

            projectService.openClientFile(file1.path);
            checkNumberOfProjects(projectService, { configuredProjects: 1 });
            checkProjectActualFiles(projectService.configuredProjects[0], [file1.path]);

            host.reloadFS([file1, file2, configFile]);

            host.triggerDirectoryWatcherCallback(getDirectoryPath(file2.path), file2.path);
            host.checkTimeoutQueueLength(1);
            host.runQueuedTimeoutCallbacks(); // to execute throttled requests

            checkNumberOfProjects(projectService, { configuredProjects: 1 });
            checkProjectRootFiles(projectService.configuredProjects[0], [file1.path, file2.path]);
        });

        it("can correctly update configured project when set of root files has changed (new file in list of files)", () => {
            const file1 = {
                path: "/a/b/f1.ts",
                content: "let x = 1"
            };
            const file2 = {
                path: "/a/b/f2.ts",
                content: "let y = 1"
            };
            const configFile = {
                path: "/a/b/tsconfig.json",
                content: JSON.stringify({ compilerOptions: {}, files: ["f1.ts"] })
            };

            const host = createServerHost([file1, file2, configFile]);
            const projectService = new server.ProjectService(host, nullLogger, nullCancellationToken, /*useSingleInferredProject*/ false, /*typingsInstaller*/ undefined);

            projectService.openClientFile(file1.path);
            checkNumberOfProjects(projectService, { configuredProjects: 1 });
            checkProjectActualFiles(projectService.configuredProjects[0], [file1.path]);

            const modifiedConfigFile = {
                path: configFile.path,
                content: JSON.stringify({ compilerOptions: {}, files: ["f1.ts", "f2.ts"] })
            };

            host.reloadFS([file1, file2, modifiedConfigFile]);
            host.triggerFileWatcherCallback(configFile.path, /*removed*/ false);

            checkNumberOfProjects(projectService, { configuredProjects: 1 });
            checkProjectRootFiles(projectService.configuredProjects[0], [file1.path, file2.path]);
        });

        it("can update configured project when set of root files was not changed", () => {
            const file1 = {
                path: "/a/b/f1.ts",
                content: "let x = 1"
            };
            const file2 = {
                path: "/a/b/f2.ts",
                content: "let y = 1"
            };
            const configFile = {
                path: "/a/b/tsconfig.json",
                content: JSON.stringify({ compilerOptions: {}, files: ["f1.ts", "f2.ts"] })
            };

            const host = createServerHost([file1, file2, configFile]);
            const projectService = new server.ProjectService(host, nullLogger, nullCancellationToken, /*useSingleInferredProject*/ false, /*typingsInstaller*/ undefined);

            projectService.openClientFile(file1.path);
            checkNumberOfProjects(projectService, { configuredProjects: 1 });
            checkProjectActualFiles(projectService.configuredProjects[0], [file1.path, file2.path]);

            const modifiedConfigFile = {
                path: configFile.path,
                content: JSON.stringify({ compilerOptions: { outFile: "out.js" }, files: ["f1.ts", "f2.ts"] })
            };

            host.reloadFS([file1, file2, modifiedConfigFile]);
            host.triggerFileWatcherCallback(configFile.path, /*removed*/ false);

            checkNumberOfProjects(projectService, { configuredProjects: 1 });
            checkProjectRootFiles(projectService.configuredProjects[0], [file1.path, file2.path]);
        });

        it("can correctly update external project when set of root files has changed", () => {
            const file1 = {
                path: "/a/b/f1.ts",
                content: "let x = 1"
            };
            const file2 = {
                path: "/a/b/f2.ts",
                content: "let y = 1"
            };
            const host = createServerHost([file1, file2]);
            const projectService = new server.ProjectService(host, nullLogger, nullCancellationToken, /*useSingleInferredProject*/ false, /*typingsInstaller*/ undefined);

            projectService.openExternalProject({ projectFileName: "project", options: {}, rootFiles: toExternalFiles([file1.path]) });
            checkNumberOfProjects(projectService, { externalProjects: 1 });
            checkProjectActualFiles(projectService.externalProjects[0], [file1.path]);

            projectService.openExternalProject({ projectFileName: "project", options: {}, rootFiles: toExternalFiles([file1.path, file2.path]) });
            checkNumberOfProjects(projectService, { externalProjects: 1 });
            checkProjectRootFiles(projectService.externalProjects[0], [file1.path, file2.path]);
        });

        it("can update external project when set of root files was not changed", () => {
            const file1 = {
                path: "/a/b/f1.ts",
                content: `export * from "m"`
            };
            const file2 = {
                path: "/a/b/f2.ts",
                content: "export let y = 1"
            };
            const file3 = {
                path: "/a/m.ts",
                content: "export let y = 1"
            };

            const host = createServerHost([file1, file2, file3]);
            const projectService = new server.ProjectService(host, nullLogger, nullCancellationToken, /*useSingleInferredProject*/ false, /*typingsInstaller*/ undefined);

            projectService.openExternalProject({ projectFileName: "project", options: { moduleResolution: ModuleResolutionKind.NodeJs }, rootFiles: toExternalFiles([file1.path, file2.path]) });
            checkNumberOfProjects(projectService, { externalProjects: 1 });
            checkProjectRootFiles(projectService.externalProjects[0], [file1.path, file2.path]);
            checkProjectActualFiles(projectService.externalProjects[0], [file1.path, file2.path]);

            projectService.openExternalProject({ projectFileName: "project", options: { moduleResolution: ModuleResolutionKind.Classic }, rootFiles: toExternalFiles([file1.path, file2.path]) });
            checkNumberOfProjects(projectService, { externalProjects: 1 });
            checkProjectRootFiles(projectService.externalProjects[0], [file1.path, file2.path]);
            checkProjectActualFiles(projectService.externalProjects[0], [file1.path, file2.path, file3.path]);
        });

        it("config file is deleted", () => {
            const file1 = {
                path: "/a/b/f1.ts",
                content: "let x = 1;"
            };
            const file2 = {
                path: "/a/b/f2.ts",
                content: "let y = 2;"
            };
            const config = {
                path: "/a/b/tsconfig.json",
                content: JSON.stringify({ compilerOptions: {} })
            };
            const host = createServerHost([file1, file2, config]);
            const projectService = new server.ProjectService(host, nullLogger, nullCancellationToken, /*useSingleInferredProject*/ false, /*typingsInstaller*/ undefined);

            projectService.openClientFile(file1.path);
            checkNumberOfProjects(projectService, { configuredProjects: 1 });
            checkProjectActualFiles(projectService.configuredProjects[0], [file1.path, file2.path]);

            projectService.openClientFile(file2.path);
            checkNumberOfProjects(projectService, { configuredProjects: 1 });
            checkProjectActualFiles(projectService.configuredProjects[0], [file1.path, file2.path]);

            host.reloadFS([file1, file2]);
            host.triggerFileWatcherCallback(config.path, /*removed*/ true);

            checkNumberOfProjects(projectService, { inferredProjects: 2 });
            checkProjectActualFiles(projectService.inferredProjects[0], [file1.path]);
            checkProjectActualFiles(projectService.inferredProjects[1], [file2.path]);
        });

        it("project structure update is deferred if files are not added\removed", () => {
            const file1 = {
                path: "/a/b/f1.ts",
                content: `import {x} from "./f2"`
            };
            const file2 = {
                path: "/a/b/f2.ts",
                content: "export let x = 1"
            };
            const host = createServerHost([file1, file2]);
            const projectService = new server.ProjectService(host, nullLogger, nullCancellationToken, /*useSingleInferredProject*/ false, /*typingsInstaller*/ undefined);

            projectService.openClientFile(file1.path);
            projectService.openClientFile(file2.path);

            checkNumberOfProjects(projectService, { inferredProjects: 1 });
            projectService.applyChangesInOpenFiles(
                /*openFiles*/ undefined,
                /*changedFiles*/[{ fileName: file1.path, changes: [{ span: createTextSpan(0, file1.path.length), newText: "let y = 1" }] }],
                /*closedFiles*/ undefined);

            checkNumberOfProjects(projectService, { inferredProjects: 1 });
            const changedFiles = projectService.getChangedFiles_TestOnly();
            assert(changedFiles && changedFiles.length === 1, `expected 1 changed file, got ${JSON.stringify(changedFiles && changedFiles.length || 0)}`);

            projectService.ensureInferredProjectsUpToDate_TestOnly();
            checkNumberOfProjects(projectService, { inferredProjects: 2 });
        });

        it("files with mixed content are handled correctly", () => {
            const file1 = {
                path: "/a/b/f1.html",
                content: `<html><script language="javascript">var x = 1;</></html>`
            };
            const host = createServerHost([file1]);
            const projectService = new server.ProjectService(host, nullLogger, nullCancellationToken, /*useSingleInferredProject*/ false, /*typingsInstaller*/ undefined);
            const projectFileName = "projectFileName";
            projectService.openExternalProject({ projectFileName, options: {}, rootFiles: [{ fileName: file1.path, scriptKind: ScriptKind.JS, hasMixedContent: true }] });

            checkNumberOfProjects(projectService, { externalProjects: 1 });
            checkWatchedFiles(host, []);

            const project = projectService.externalProjects[0];

            const scriptInfo = project.getScriptInfo(file1.path);
            const snap = scriptInfo.snap();
            const actualText = snap.getText(0, snap.getLength());
            assert.equal(actualText, "", `expected content to be empty string, got "${actualText}"`);

            projectService.openClientFile(file1.path, `var x = 1;`);
            project.updateGraph();

            const quickInfo = project.getLanguageService().getQuickInfoAtPosition(file1.path, 4);
            assert.equal(quickInfo.kind, ScriptElementKind.variableElement);

            projectService.closeClientFile(file1.path);

            const scriptInfo2 = project.getScriptInfo(file1.path);
            const snap2 = scriptInfo2.snap();
            const actualText2 = snap2.getText(0, snap.getLength());
            assert.equal(actualText2, "", `expected content to be empty string, got "${actualText2}"`);
        });

        it("project settings for inferred projects", () => {
            const file1 = {
                path: "/a/b/app.ts",
                content: `import {x} from "mod"`
            };
            const modFile = {
                path: "/a/mod.ts",
                content: "export let x: number"
            };
            const host = createServerHost([file1, modFile]);
            const projectService = new server.ProjectService(host, nullLogger, nullCancellationToken, /*useSingleInferredProject*/ false, /*typingsInstaller*/ undefined);

            projectService.openClientFile(file1.path);
            projectService.openClientFile(modFile.path);

            checkNumberOfProjects(projectService, { inferredProjects: 2 });

            projectService.setCompilerOptionsForInferredProjects({ moduleResolution: ModuleResolutionKind.Classic });
            checkNumberOfProjects(projectService, { inferredProjects: 1 });
        });

        it("syntax tree cache handles changes in project settings", () => {
            const file1 = {
                path: "/a/b/app.ts",
                content: "{x: 1}"
            };
            const host = createServerHost([file1]);
            const projectService = new server.ProjectService(host, nullLogger, nullCancellationToken, /*useSingleInferredProject*/ true, /*typingsInstaller*/ undefined);
            projectService.setCompilerOptionsForInferredProjects({ target: ScriptTarget.ES5, allowJs: false });
            projectService.openClientFile(file1.path);
            projectService.inferredProjects[0].getLanguageService(/*ensureSynchronized*/ false).getOutliningSpans(file1.path);
            projectService.setCompilerOptionsForInferredProjects({ target: ScriptTarget.ES5, allowJs: true });
            projectService.getScriptInfo(file1.path).editContent(0, 0, " ");
            projectService.inferredProjects[0].getLanguageService(/*ensureSynchronized*/ false).getOutliningSpans(file1.path);
            projectService.closeClientFile(file1.path);
        });

        it("File in multiple projects at opened and closed correctly", () => {
            const file1 = {
                path: "/a/b/app.ts",
                content: "let x = 1;"
            };
            const file2 = {
                path: "/a/c/f.ts",
                content: `/// <reference path="../b/app.ts"/>`
            };
            const tsconfig1 = {
                path: "/a/c/tsconfig.json",
                content: "{}"
            };
            const tsconfig2 = {
                path: "/a/b/tsconfig.json",
                content: "{}"
            };
            const host = createServerHost([file1, file2, tsconfig1, tsconfig2]);
            const projectService = new server.ProjectService(host, nullLogger, nullCancellationToken, /*useSingleInferredProject*/ false, /*typingsInstaller*/ undefined);

            projectService.openClientFile(file2.path);
            checkNumberOfProjects(projectService, { configuredProjects: 1 });
            const project1 = projectService.configuredProjects[0];
            assert.equal(project1.openRefCount, 1, "Open ref count in project1 - 1");
            assert.equal(project1.getScriptInfo(file2.path).containingProjects.length, 1, "containing projects count");

            projectService.openClientFile(file1.path);
            checkNumberOfProjects(projectService, { configuredProjects: 2 });
            assert.equal(project1.openRefCount, 2, "Open ref count in project1 - 2");

            const project2 = projectService.configuredProjects[1];
            assert.equal(project2.openRefCount, 1, "Open ref count in project2 - 2");

            assert.equal(project1.getScriptInfo(file1.path).containingProjects.length, 2, `${file1.path} containing projects count`);
            assert.equal(project1.getScriptInfo(file2.path).containingProjects.length, 1, `${file2.path} containing projects count`);

            projectService.closeClientFile(file2.path);
            checkNumberOfProjects(projectService, { configuredProjects: 2 });
            assert.equal(project1.openRefCount, 1, "Open ref count in project1 - 3");
            assert.equal(project2.openRefCount, 1, "Open ref count in project2 - 3");

            projectService.closeClientFile(file1.path);
            checkNumberOfProjects(projectService, { configuredProjects: 0 });
        });
    });

    describe("typings installer", () => {
        it("configured projects (tsd installed) 1", () => {
            const file1 = {
                path: "/a/b/app.js",
                content: ""
            };
            const tsconfig = {
                path: "/a/b/tsconfig.json",
                content: JSON.stringify({
                    compilerOptions: {
                        allowJs: true
                    },
                    typingOptions: {
                        enableAutoDiscovery: true
                    }
                })
            };
            const packageJson = {
                path: "/a/b/package.json",
                content: JSON.stringify({
                    name: "test",
                    dependencies: {
                        jquery: "^3.1.0"
                    }
                })
            };

            const jquery = {
                path: "/a/data/jquery/jquery.d.ts",
                content: "declare const $: { x: number }"
            };

            const host = createServerHost([file1, tsconfig, packageJson]);
            class TypingInstaller extends TestTypingsInstaller {
                cachePath = "/a/data/";
                constructor(host: server.ServerHost) { 
                    super(host)
                }
            };
            const installer = new TypingInstaller(host);
            const projectService = new server.ProjectService(host, nullLogger, nullCancellationToken, /*useSingleInferredProject*/ true, installer);
            projectService.openClientFile(file1.path);

            checkNumberOfProjects(projectService, { configuredProjects: 1 })
            const p = projectService.configuredProjects[0];
            checkProjectActualFiles(p, [ file1.path ]);

            installer.runPostInstallActions(t => {
                assert.deepEqual(t, ["jquery"]);
                host.reloadFS([file1, tsconfig, packageJson, jquery]);
                return ["jquery/jquery.d.ts"];
            });
            checkNumberOfProjects(projectService, { configuredProjects: 1 })
            checkProjectActualFiles(p, [ file1.path, jquery.path ]);
        });
    });
}<|MERGE_RESOLUTION|>--- conflicted
+++ resolved
@@ -1,1526 +1,1519 @@
-/// <reference path="..\harness.ts" />
-/// <reference path="../../server/typingsInstaller/typingsInstaller.ts" />
-
-namespace ts {
-    function notImplemented(): any {
-        throw new Error("Not yet implemented");
-    }
-
-    const nullLogger: server.Logger = {
-        close: () => void 0,
-        hasLevel: () => void 0,
-        loggingEnabled: () => false,
-        perftrc: () => void 0,
-        info: () => void 0,
-        startGroup: () => void 0,
-        endGroup: () => void 0,
-        msg: () => void 0
-    };
-
-    const nullCancellationToken: HostCancellationToken = {
-        isCancellationRequested: () => false
-    };
-
-    const { content: libFileContent } = Harness.getDefaultLibraryFile(Harness.IO);
-    const libFile: FileOrFolder = {
-        path: "/a/lib/lib.d.ts",
-        content: libFileContent
-    };
-
-    abstract class TestTypingsInstaller extends server.typingsInstaller.TypingsInstaller implements server.ITypingsInstaller {
-        protected projectService: server.ProjectService;
-        constructor(private readonly host: server.ServerHost) {
-            super();
-        }
-
-        abstract cachePath: string;
-        safeFileList = <Path>"";
-        packageNameToTypingLocation: Map<string> = {};
-
-        postInstallActions: (( map: (t: string[]) => string[]) => void)[] = [];
-
-        runPostInstallActions(map: (t: string[]) => string[]) {
-            for (const f of this.postInstallActions) {
-                f(map);
-            }
-            this.postInstallActions = [];
-        }
-
-        attach(projectService: server.ProjectService) {
-            this.projectService = projectService;
-        }
-
-        getInstallTypingHost() {
-            return this.host;
-        }
-
-        installPackage(packageName: string) {
-            return true;
-        }
-
-        isPackageInstalled(packageName: string) {
-            return true;
-        }
-
-        runTsd(cachePath: string, typingsToInstall: string[], postInstallAction: (installedTypings: string[]) => void) {
-            this.postInstallActions.push(map => {
-                postInstallAction(map(typingsToInstall));
-            })
-        }
-
-        sendResponse(response: server.InstallTypingsResponse) {
-            this.projectService.updateTypingsForProject(response);
-        }
-
-        enqueueInstallTypingsRequest(project: server.Project, typingOptions: TypingOptions) {
-            const request = server.createInstallTypingsRequest(project, typingOptions, this.safeFileList, this.packageNameToTypingLocation, this.cachePath);
-            this.install(request)
-        }
-    }
-
-    function getExecutingFilePathFromLibFile(libFilePath: string): string {
-        return combinePaths(getDirectoryPath(libFile.path), "tsc.js");
-    }
-
-    function toExternalFile(fileName: string): server.protocol.ExternalFile {
-        return { fileName };
-    }
-
-    function toExternalFiles(fileNames: string[]) {
-        return map(fileNames, toExternalFile);
-    }
-
-    interface TestServerHostCreationParameters {
-        useCaseSensitiveFileNames?: boolean;
-        executingFilePath?: string;
-        libFile?: FileOrFolder;
-        currentDirectory?: string;
-    }
-
-    function createServerHost(fileOrFolderList: FileOrFolder[],
-        params?: TestServerHostCreationParameters,
-        libFilePath: string = libFile.path): TestServerHost {
-
-        if (!params) {
-            params = {};
-        }
-        return new TestServerHost(
-            params.useCaseSensitiveFileNames !== undefined ? params.useCaseSensitiveFileNames : false,
-            params.executingFilePath || getExecutingFilePathFromLibFile(libFilePath),
-            params.currentDirectory || "/",
-            fileOrFolderList);
-    }
-
-    interface FileOrFolder {
-        path: string;
-        content?: string;
-        fileSize?: number;
-    }
-
-    interface FSEntry {
-        path: Path;
-        fullPath: string;
-    }
-
-    interface File extends FSEntry {
-        content: string;
-        fileSize?: number;
-    }
-
-    interface Folder extends FSEntry {
-        entries: FSEntry[];
-    }
-
-    function isFolder(s: FSEntry): s is Folder {
-        return isArray((<Folder>s).entries);
-    }
-
-    function isFile(s: FSEntry): s is File {
-        return typeof (<File>s).content === "string";
-    }
-
-    function addFolder(fullPath: string, toPath: (s: string) => Path, fs: FileMap<FSEntry>): Folder {
-        const path = toPath(fullPath);
-        if (fs.contains(path)) {
-            Debug.assert(isFolder(fs.get(path)));
-            return (<Folder>fs.get(path));
-        }
-
-        const entry: Folder = { path, entries: [], fullPath };
-        fs.set(path, entry);
-
-        const baseFullPath = getDirectoryPath(fullPath);
-        if (fullPath !== baseFullPath) {
-            addFolder(baseFullPath, toPath, fs).entries.push(entry);
-        }
-
-        return entry;
-    }
-
-    function sizeOfMap(map: MapLike<any>): number {
-        let n = 0;
-        for (const name in map) {
-            if (hasProperty(map, name)) {
-                n++;
-            }
-        }
-        return n;
-    }
-
-    function checkMapKeys(caption: string, map: MapLike<any>, expectedKeys: string[]) {
-        assert.equal(sizeOfMap(map), expectedKeys.length, `${caption}: incorrect size of map`);
-        for (const name of expectedKeys) {
-            assert.isTrue(hasProperty(map, name), `${caption} is expected to contain ${name}, actual keys: ${getKeys(map)}`);
-        }
-    }
-
-    function checkFileNames(caption: string, actualFileNames: string[], expectedFileNames: string[]) {
-        assert.equal(actualFileNames.length, expectedFileNames.length, `${caption}: incorrect actual number of files, expected ${JSON.stringify(expectedFileNames)}, got ${actualFileNames}`);
-        for (const f of expectedFileNames) {
-            assert.isTrue(contains(actualFileNames, f), `${caption}: expected to find ${f} in ${JSON.stringify(actualFileNames)}`);
-        }
-    }
-
-    function checkNumberOfConfiguredProjects(projectService: server.ProjectService, expected: number) {
-        assert.equal(projectService.configuredProjects.length, expected, `expected ${expected} configured project(s)`);
-    }
-
-    function checkNumberOfExternalProjects(projectService: server.ProjectService, expected: number) {
-        assert.equal(projectService.externalProjects.length, expected, `expected ${expected} external project(s)`);
-    }
-
-    function checkNumberOfInferredProjects(projectService: server.ProjectService, expected: number) {
-        assert.equal(projectService.inferredProjects.length, expected, `expected ${expected} inferred project(s)`);
-    }
-
-    function checkNumberOfProjects(projectService: server.ProjectService, count: { inferredProjects?: number, configuredProjects?: number, externalProjects?: number }) {
-        checkNumberOfConfiguredProjects(projectService, count.configuredProjects || 0);
-        checkNumberOfExternalProjects(projectService, count.externalProjects || 0);
-        checkNumberOfInferredProjects(projectService, count.inferredProjects || 0);
-    }
-
-    function checkWatchedFiles(host: TestServerHost, expectedFiles: string[]) {
-        checkMapKeys("watchedFiles", host.watchedFiles, expectedFiles);
-    }
-
-    function checkWatchedDirectories(host: TestServerHost, expectedDirectories: string[]) {
-        checkMapKeys("watchedDirectories", host.watchedDirectories, expectedDirectories);
-    }
-
-    function checkProjectActualFiles(project: server.Project, expectedFiles: string[]) {
-        checkFileNames(`${server.ProjectKind[project.projectKind]} project, actual files`, project.getFileNames(), expectedFiles);
-    }
-
-    function checkProjectRootFiles(project: server.Project, expectedFiles: string[]) {
-        checkFileNames(`${server.ProjectKind[project.projectKind]} project, rootFileNames`, project.getRootFiles(), expectedFiles);
-    }
-
-    class Callbacks {
-        private map: { [n: number]: TimeOutCallback } = {};
-        private nextId = 1;
-
-        register(cb: (...args: any[]) => void, args: any[]) {
-            const timeoutId = this.nextId;
-            this.nextId++;
-            this.map[timeoutId] = cb.bind(undefined, ...args);
-            return timeoutId;
-        }
-        unregister(id: any) {
-            if (typeof id === "number") {
-                delete this.map[id];
-            }
-        }
-
-        count() {
-            return sizeOfMap(this.map);
-        }
-
-        invoke() {
-            for (const id in this.map) {
-                if (hasProperty(this.map, id)) {
-                    this.map[id]();
-                }
-            }
-            this.map = {};
-        }
-    }
-
-    type TimeOutCallback = () => any;
-
-    class TestServerHost implements server.ServerHost {
-        args: string[] = [];
-        newLine: "\n";
-
-        private fs: ts.FileMap<FSEntry>;
-        private getCanonicalFileName: (s: string) => string;
-        private toPath: (f: string) => Path;
-<<<<<<< HEAD
-
-        private timeoutCallbacks = new Callbacks();
-        private immediateCallbacks = new Callbacks();
-
-        readonly watchedDirectories: Map<{ cb: DirectoryWatcherCallback, recursive: boolean }[]> = {};
-        readonly watchedFiles: Map<FileWatcherCallback[]> = {};
-=======
-        private callbackQueue: TimeOutCallback[] = [];
-        readonly watchedDirectories: MapLike<{ cb: DirectoryWatcherCallback, recursive: boolean }[]> = {};
-        readonly watchedFiles: MapLike<FileWatcherCallback[]> = {};
->>>>>>> 10d1e029
-
-        constructor(public useCaseSensitiveFileNames: boolean, private executingFilePath: string, private currentDirectory: string, fileOrFolderList: FileOrFolder[]) {
-            this.getCanonicalFileName = createGetCanonicalFileName(useCaseSensitiveFileNames);
-            this.toPath = s => toPath(s, currentDirectory, this.getCanonicalFileName);
-
-            this.reloadFS(fileOrFolderList);
-        }
-
-        reloadFS(filesOrFolders: FileOrFolder[]) {
-            this.fs = createFileMap<FSEntry>();
-            for (const fileOrFolder of filesOrFolders) {
-                const path = this.toPath(fileOrFolder.path);
-                const fullPath = getNormalizedAbsolutePath(fileOrFolder.path, this.currentDirectory);
-                if (typeof fileOrFolder.content === "string") {
-                    const entry = { path, content: fileOrFolder.content, fullPath, fileSize: fileOrFolder.fileSize };
-                    this.fs.set(path, entry);
-                    addFolder(getDirectoryPath(fullPath), this.toPath, this.fs).entries.push(entry);
-                }
-                else {
-                    addFolder(fullPath, this.toPath, this.fs);
-                }
-            }
-        }
-
-        fileExists(s: string) {
-            const path = this.toPath(s);
-            return this.fs.contains(path) && isFile(this.fs.get(path));
-        };
-
-        getFileSize(s: string) {
-            const path = this.toPath(s);
-            if (this.fs.contains(path)) {
-                const entry = this.fs.get(path);
-                if (isFile(entry)) {
-                    return entry.fileSize ? entry.fileSize : entry.content.length;
-                }
-            }
-            return undefined;
-        }
-
-        directoryExists(s: string) {
-            const path = this.toPath(s);
-            return this.fs.contains(path) && isFolder(this.fs.get(path));
-        }
-
-        getDirectories(s: string) {
-            const path = this.toPath(s);
-            if (!this.fs.contains(path)) {
-                return [];
-            }
-            else {
-                const entry = this.fs.get(path);
-                return isFolder(entry) ? map(entry.entries, x => getBaseFileName(x.fullPath)) : [];
-            }
-        }
-
-        readDirectory(path: string, extensions?: string[], exclude?: string[], include?: string[]): string[] {
-            const that = this;
-            return ts.matchFiles(path, extensions, exclude, include, this.useCaseSensitiveFileNames, this.getCurrentDirectory(), (dir) => {
-                const result: FileSystemEntries = {
-                    directories: [],
-                    files: []
-                };
-                const dirEntry = that.fs.get(that.toPath(dir));
-                if (isFolder(dirEntry)) {
-                    dirEntry.entries.forEach((entry) => {
-                        if (isFolder(entry)) {
-                            result.directories.push(entry.fullPath);
-                        }
-                        else if (isFile(entry)) {
-                            result.files.push(entry.fullPath);
-                        }
-                    });
-                }
-                return result;
-            });
-        }
-
-        watchDirectory(directoryName: string, callback: DirectoryWatcherCallback, recursive: boolean): DirectoryWatcher {
-            const path = this.toPath(directoryName);
-            const callbacks = lookUp(this.watchedDirectories, path) || (this.watchedDirectories[path] = []);
-            callbacks.push({ cb: callback, recursive });
-            return {
-                referenceCount: 0,
-                directoryName,
-                close: () => {
-                    for (let i = 0; i < callbacks.length; i++) {
-                        if (callbacks[i].cb === callback) {
-                            callbacks.splice(i, 1);
-                            break;
-                        }
-                    }
-                    if (!callbacks.length) {
-                        delete this.watchedDirectories[path];
-                    }
-                }
-            };
-        }
-
-        triggerDirectoryWatcherCallback(directoryName: string, fileName: string): void {
-            const path = this.toPath(directoryName);
-            const callbacks = lookUp(this.watchedDirectories, path);
-            if (callbacks) {
-                for (const callback of callbacks) {
-                    callback.cb(fileName);
-                }
-            }
-        }
-
-        triggerFileWatcherCallback(fileName: string, removed?: boolean): void {
-            const path = this.toPath(fileName);
-            const callbacks = lookUp(this.watchedFiles, path);
-            if (callbacks) {
-                for (const callback of callbacks) {
-                    callback(path, removed);
-                }
-            }
-        }
-
-        watchFile(fileName: string, callback: FileWatcherCallback) {
-            const path = this.toPath(fileName);
-            const callbacks = lookUp(this.watchedFiles, path) || (this.watchedFiles[path] = []);
-            callbacks.push(callback);
-            return {
-                close: () => {
-                    const i = callbacks.indexOf(callback);
-                    callbacks.splice(i, 1);
-                    if (!callbacks.length) {
-                        delete this.watchedFiles[path];
-                    }
-                }
-            };
-        }
-
-        // TOOD: record and invoke callbacks to simulate timer events
-        setTimeout(callback: TimeOutCallback, time: number, ...args: any[]) {
-            return this.timeoutCallbacks.register(callback, args);
-        };
-
-        clearTimeout(timeoutId: any): void {
-            this.timeoutCallbacks.unregister(timeoutId);
-        };
-
-        checkTimeoutQueueLength(expected: number) {
-            const callbacksCount = this.timeoutCallbacks.count();
-            assert.equal(callbacksCount, expected, `expected ${expected} timeout callbacks queued but found ${callbacksCount}.`);
-        }
-
-        runQueuedTimeoutCallbacks() {
-            this.timeoutCallbacks.invoke();
-        }
-
-        setImmediate(callback: TimeOutCallback, time: number, ...args: any[]) {
-            return this.immediateCallbacks.register(callback, args);
-        };
-
-        clearImmediate(timeoutId: any): void {
-            this.immediateCallbacks.unregister(timeoutId);
-        };
-
-
-        readonly readFile = (s: string) => (<File>this.fs.get(this.toPath(s))).content;
-        readonly resolvePath = (s: string) => s;
-        readonly getExecutingFilePath = () => this.executingFilePath;
-        readonly getCurrentDirectory = () => this.currentDirectory;
-        readonly writeFile = (path: string, content: string) => notImplemented();
-        readonly writeCompressedData = () => notImplemented();
-        readonly write = (s: string) => notImplemented();
-        readonly createDirectory = (s: string) => notImplemented();
-        readonly exit = () => notImplemented();
-    }
-
-    describe("tsserver-project-system", () => {
-        const commonFile1: FileOrFolder = {
-            path: "/a/b/commonFile1.ts",
-            content: "let x = 1"
-        };
-        const commonFile2: FileOrFolder = {
-            path: "/a/b/commonFile2.ts",
-            content: "let y = 1"
-        };
-
-        it("create inferred project", () => {
-            const appFile: FileOrFolder = {
-                path: "/a/b/c/app.ts",
-                content: `
-                import {f} from "./module"
-                console.log(f)
-                `
-            };
-
-            const moduleFile: FileOrFolder = {
-                path: "/a/b/c/module.d.ts",
-                content: `export let x: number`
-            };
-            const host = createServerHost([appFile, moduleFile, libFile]);
-            const projectService = new server.ProjectService(host, nullLogger, nullCancellationToken, /*useOneInferredProject*/ false, /*typingsInstaller*/ undefined);
-            const { configFileName } = projectService.openClientFile(appFile.path);
-
-            assert(!configFileName, `should not find config, got: '${configFileName}`);
-            checkNumberOfConfiguredProjects(projectService, 0);
-            checkNumberOfInferredProjects(projectService, 1);
-
-            const project = projectService.inferredProjects[0];
-
-            checkFileNames("inferred project", project.getFileNames(), [appFile.path, libFile.path, moduleFile.path]);
-            checkWatchedDirectories(host, ["/a/b/c", "/a/b", "/a"]);
-        });
-
-        it("create configured project without file list", () => {
-            const configFile: FileOrFolder = {
-                path: "/a/b/tsconfig.json",
-                content: `
-                {
-                    "compilerOptions": {},
-                    "exclude": [
-                        "e"
-                    ]
-                }`
-            };
-            const file1: FileOrFolder = {
-                path: "/a/b/c/f1.ts",
-                content: "let x = 1"
-            };
-            const file2: FileOrFolder = {
-                path: "/a/b/d/f2.ts",
-                content: "let y = 1"
-            };
-            const file3: FileOrFolder = {
-                path: "/a/b/e/f3.ts",
-                content: "let z = 1"
-            };
-
-            const host = createServerHost([configFile, libFile, file1, file2, file3]);
-            const projectService = new server.ProjectService(host, nullLogger, nullCancellationToken, /*useOneInferredProject*/ false, /*typingsInstaller*/ undefined);
-            const { configFileName, configFileErrors } = projectService.openClientFile(file1.path);
-
-            assert(configFileName, "should find config file");
-            assert.isTrue(!configFileErrors, `expect no errors in config file, got ${JSON.stringify(configFileErrors)}`);
-            checkNumberOfInferredProjects(projectService, 0);
-            checkNumberOfConfiguredProjects(projectService, 1);
-
-            const project = projectService.configuredProjects[0];
-            checkProjectActualFiles(project, [file1.path, libFile.path, file2.path]);
-            checkProjectRootFiles(project, [file1.path, file2.path]);
-            // watching all files except one that was open
-            checkWatchedFiles(host, [configFile.path, file2.path, libFile.path]);
-            checkWatchedDirectories(host, [getDirectoryPath(configFile.path)]);
-        });
-
-        it("add and then remove a config file in a folder with loose files", () => {
-            const configFile: FileOrFolder = {
-                path: "/a/b/tsconfig.json",
-                content: `{
-                    "files": ["commonFile1.ts"]
-                }`
-            };
-            const filesWithoutConfig = [libFile, commonFile1, commonFile2];
-            const host = createServerHost(filesWithoutConfig);
-
-            const filesWithConfig = [libFile, commonFile1, commonFile2, configFile];
-            const projectService = new server.ProjectService(host, nullLogger, nullCancellationToken, /*useOneInferredProject*/ false, /*typingsInstaller*/ undefined);
-            projectService.openClientFile(commonFile1.path);
-            projectService.openClientFile(commonFile2.path);
-
-            checkNumberOfInferredProjects(projectService, 2);
-            checkWatchedDirectories(host, ["/a/b", "/a"]);
-
-            // Add a tsconfig file
-            host.reloadFS(filesWithConfig);
-            host.triggerDirectoryWatcherCallback("/a/b", configFile.path);
-
-            checkNumberOfInferredProjects(projectService, 1);
-            checkNumberOfConfiguredProjects(projectService, 1);
-            // watching all files except one that was open
-            checkWatchedFiles(host, [libFile.path, configFile.path]);
-
-            // remove the tsconfig file
-            host.reloadFS(filesWithoutConfig);
-            host.triggerFileWatcherCallback(configFile.path);
-
-            checkNumberOfInferredProjects(projectService, 2);
-            checkNumberOfConfiguredProjects(projectService, 0);
-            checkWatchedDirectories(host, ["/a/b", "/a"]);
-        });
-
-        it("add new files to a configured project without file list", () => {
-            const configFile: FileOrFolder = {
-                path: "/a/b/tsconfig.json",
-                content: `{}`
-            };
-            const host = createServerHost([commonFile1, libFile, configFile]);
-            const projectService = new server.ProjectService(host, nullLogger, nullCancellationToken, /*useOneInferredProject*/ false, /*typingsInstaller*/ undefined);
-            projectService.openClientFile(commonFile1.path);
-            checkWatchedDirectories(host, ["/a/b"]);
-            checkNumberOfConfiguredProjects(projectService, 1);
-
-            const project = projectService.configuredProjects[0];
-            checkProjectRootFiles(project, [commonFile1.path]);
-
-            // add a new ts file
-            host.reloadFS([commonFile1, commonFile2, libFile, configFile]);
-            host.triggerDirectoryWatcherCallback("/a/b", commonFile2.path);
-            host.runQueuedTimeoutCallbacks();
-            // project service waits for 250ms to update the project structure, therefore the assertion needs to wait longer.
-            checkProjectRootFiles(project, [commonFile1.path, commonFile2.path]);
-        });
-
-        it("should ignore non-existing files specified in the config file", () => {
-            const configFile: FileOrFolder = {
-                path: "/a/b/tsconfig.json",
-                content: `{
-                    "compilerOptions": {},
-                    "files": [
-                        "commonFile1.ts",
-                        "commonFile3.ts"
-                    ]
-                }`
-            };
-            const host = createServerHost([commonFile1, commonFile2, configFile]);
-            const projectService = new server.ProjectService(host, nullLogger, nullCancellationToken, /*useOneInferredProject*/ false, /*typingsInstaller*/ undefined);
-            projectService.openClientFile(commonFile1.path);
-            projectService.openClientFile(commonFile2.path);
-
-            checkNumberOfConfiguredProjects(projectService, 1);
-            const project = projectService.configuredProjects[0];
-            checkProjectRootFiles(project, [commonFile1.path]);
-            checkNumberOfInferredProjects(projectService, 1);
-        });
-
-        it("handle recreated files correctly", () => {
-            const configFile: FileOrFolder = {
-                path: "/a/b/tsconfig.json",
-                content: `{}`
-            };
-            const host = createServerHost([commonFile1, commonFile2, configFile]);
-            const projectService = new server.ProjectService(host, nullLogger, nullCancellationToken, /*useOneInferredProject*/ false, /*typingsInstaller*/ undefined);
-            projectService.openClientFile(commonFile1.path);
-
-            checkNumberOfConfiguredProjects(projectService, 1);
-            const project = projectService.configuredProjects[0];
-            checkProjectRootFiles(project, [commonFile1.path, commonFile2.path]);
-
-            // delete commonFile2
-            host.reloadFS([commonFile1, configFile]);
-            host.triggerDirectoryWatcherCallback("/a/b", commonFile2.path);
-            host.runQueuedTimeoutCallbacks();
-            checkProjectRootFiles(project, [commonFile1.path]);
-
-            // re-add commonFile2
-            host.reloadFS([commonFile1, commonFile2, configFile]);
-            host.triggerDirectoryWatcherCallback("/a/b", commonFile2.path);
-            host.runQueuedTimeoutCallbacks();
-            checkProjectRootFiles(project, [commonFile1.path, commonFile2.path]);
-        });
-
-        it("should create new inferred projects for files excluded from a configured project", () => {
-            const configFile: FileOrFolder = {
-                path: "/a/b/tsconfig.json",
-                content: `{
-                    "compilerOptions": {},
-                    "files": ["${commonFile1.path}", "${commonFile2.path}"]
-                }`
-            };
-            const files = [commonFile1, commonFile2, configFile];
-            const host = createServerHost(files);
-            const projectService = new server.ProjectService(host, nullLogger, nullCancellationToken, /*useOneInferredProject*/ false, /*typingsInstaller*/ undefined);
-            projectService.openClientFile(commonFile1.path);
-
-            const project = projectService.configuredProjects[0];
-            checkProjectRootFiles(project, [commonFile1.path, commonFile2.path]);
-            configFile.content = `{
-                "compilerOptions": {},
-                "files": ["${commonFile1.path}"]
-            }`;
-            host.reloadFS(files);
-            host.triggerFileWatcherCallback(configFile.path);
-
-            checkNumberOfConfiguredProjects(projectService, 1);
-            checkProjectRootFiles(project, [commonFile1.path]);
-
-            projectService.openClientFile(commonFile2.path);
-            checkNumberOfInferredProjects(projectService, 1);
-        });
-
-        it("files explicitly excluded in config file", () => {
-            const configFile: FileOrFolder = {
-                path: "/a/b/tsconfig.json",
-                content: `{
-                    "compilerOptions": {},
-                    "exclude": ["/a/c"]
-                }`
-            };
-            const excludedFile1: FileOrFolder = {
-                path: "/a/c/excluedFile1.ts",
-                content: `let t = 1;`
-            };
-
-            const host = createServerHost([commonFile1, commonFile2, excludedFile1, configFile]);
-            const projectService = new server.ProjectService(host, nullLogger, nullCancellationToken, /*useOneInferredProject*/ false, /*typingsInstaller*/ undefined);
-
-            projectService.openClientFile(commonFile1.path);
-            checkNumberOfConfiguredProjects(projectService, 1);
-            const project = projectService.configuredProjects[0];
-            checkProjectRootFiles(project, [commonFile1.path, commonFile2.path]);
-            projectService.openClientFile(excludedFile1.path);
-            checkNumberOfInferredProjects(projectService, 1);
-        });
-
-        it("should properly handle module resolution changes in config file", () => {
-            const file1: FileOrFolder = {
-                path: "/a/b/file1.ts",
-                content: `import { T } from "module1";`
-            };
-            const nodeModuleFile: FileOrFolder = {
-                path: "/a/b/node_modules/module1.ts",
-                content: `export interface T {}`
-            };
-            const classicModuleFile: FileOrFolder = {
-                path: "/a/module1.ts",
-                content: `export interface T {}`
-            };
-            const configFile: FileOrFolder = {
-                path: "/a/b/tsconfig.json",
-                content: `{
-                    "compilerOptions": {
-                        "moduleResolution": "node"
-                    },
-                    "files": ["${file1.path}"]
-                }`
-            };
-            const files = [file1, nodeModuleFile, classicModuleFile, configFile];
-            const host = createServerHost(files);
-            const projectService = new server.ProjectService(host, nullLogger, nullCancellationToken, /*useOneInferredProject*/ false, /*typingsInstaller*/ undefined);
-            projectService.openClientFile(file1.path);
-            projectService.openClientFile(nodeModuleFile.path);
-            projectService.openClientFile(classicModuleFile.path);
-
-            checkNumberOfConfiguredProjects(projectService, 1);
-            const project = projectService.configuredProjects[0];
-            checkProjectActualFiles(project, [file1.path, nodeModuleFile.path]);
-            checkNumberOfInferredProjects(projectService, 1);
-
-            configFile.content = `{
-                "compilerOptions": {
-                    "moduleResolution": "classic"
-                },
-                "files": ["${file1.path}"]
-            }`;
-            host.reloadFS(files);
-            host.triggerFileWatcherCallback(configFile.path);
-            checkProjectActualFiles(project, [file1.path, classicModuleFile.path]);
-            checkNumberOfInferredProjects(projectService, 1);
-        });
-
-        it("should keep the configured project when the opened file is referenced by the project but not its root", () => {
-            const file1: FileOrFolder = {
-                path: "/a/b/main.ts",
-                content: "import { objA } from './obj-a';"
-            };
-            const file2: FileOrFolder = {
-                path: "/a/b/obj-a.ts",
-                content: `export const objA = Object.assign({foo: "bar"}, {bar: "baz"});`
-            };
-            const configFile: FileOrFolder = {
-                path: "/a/b/tsconfig.json",
-                content: `{
-                    "compilerOptions": {
-                        "target": "es6"
-                    }, 
-                    "files": [ "main.ts" ]
-                }`
-            };
-            const host = createServerHost([file1, file2, configFile]);
-            const projectService = new server.ProjectService(host, nullLogger, nullCancellationToken, /*useOneInferredProject*/ false, /*typingsInstaller*/ undefined);
-            projectService.openClientFile(file1.path);
-            projectService.closeClientFile(file1.path);
-            projectService.openClientFile(file2.path);
-            checkNumberOfConfiguredProjects(projectService, 1);
-            checkNumberOfInferredProjects(projectService, 0);
-        });
-
-        it("should keep the configured project when the opened file is referenced by the project but not its root", () => {
-            const file1: FileOrFolder = {
-                path: "/a/b/main.ts",
-                content: "import { objA } from './obj-a';"
-            };
-            const file2: FileOrFolder = {
-                path: "/a/b/obj-a.ts",
-                content: `export const objA = Object.assign({foo: "bar"}, {bar: "baz"});`
-            };
-            const configFile: FileOrFolder = {
-                path: "/a/b/tsconfig.json",
-                content: `{
-                    "compilerOptions": {
-                        "target": "es6"
-                    }, 
-                    "files": [ "main.ts" ]
-                }`
-            };
-            const host = createServerHost([file1, file2, configFile]);
-            const projectService = new server.ProjectService(host, nullLogger, nullCancellationToken, /*useOneInferredProject*/ false, /*typingsInstaller*/ undefined);
-            projectService.openClientFile(file1.path);
-            projectService.closeClientFile(file1.path);
-            projectService.openClientFile(file2.path);
-            checkNumberOfConfiguredProjects(projectService, 1);
-            checkNumberOfInferredProjects(projectService, 0);
-        });
-
-        it("should use only one inferred project if 'useOneInferredProject' is set", () => {
-            const file1 = {
-                path: "/a/b/main.ts",
-                content: "let x =1;"
-            };
-            const configFile: FileOrFolder = {
-                path: "/a/b/tsconfig.json",
-                content: `{
-                    "compilerOptions": {
-                        "target": "es6"
-                    }, 
-                    "files": [ "main.ts" ]
-                }`
-            };
-            const file2 = {
-                path: "/a/c/main.ts",
-                content: "let x =1;"
-            };
-
-            const file3 = {
-                path: "/a/d/main.ts",
-                content: "let x =1;"
-            };
-
-            const host = createServerHost([file1, file2, file3, libFile]);
-            const projectService = new server.ProjectService(host, nullLogger, nullCancellationToken, /*useOneInferredProject*/ true, /*typingsInstaller*/ undefined);
-            projectService.openClientFile(file1.path);
-            projectService.openClientFile(file2.path);
-            projectService.openClientFile(file3.path);
-
-            checkNumberOfConfiguredProjects(projectService, 0);
-            checkNumberOfInferredProjects(projectService, 1);
-            checkProjectActualFiles(projectService.inferredProjects[0], [file1.path, file2.path, file3.path, libFile.path]);
-
-
-            host.reloadFS([file1, configFile, file2, file3, libFile]);
-            host.triggerDirectoryWatcherCallback(getDirectoryPath(configFile.path), configFile.path);
-
-            checkNumberOfConfiguredProjects(projectService, 1);
-            checkNumberOfInferredProjects(projectService, 1);
-            checkProjectActualFiles(projectService.inferredProjects[0], [file2.path, file3.path, libFile.path]);
-        });
-
-        it("should close configured project after closing last open file", () => {
-            const file1 = {
-                path: "/a/b/main.ts",
-                content: "let x =1;"
-            };
-            const configFile: FileOrFolder = {
-                path: "/a/b/tsconfig.json",
-                content: `{
-                    "compilerOptions": {
-                        "target": "es6"
-                    }, 
-                    "files": [ "main.ts" ]
-                }`
-            };
-            const host = createServerHost([file1, configFile, libFile]);
-            const projectService = new server.ProjectService(host, nullLogger, nullCancellationToken, /*useOneInferredProject*/ true, /*typingsInstaller*/ undefined);
-            projectService.openClientFile(file1.path);
-            checkNumberOfConfiguredProjects(projectService, 1);
-
-            projectService.closeClientFile(file1.path);
-            checkNumberOfConfiguredProjects(projectService, 0);
-        });
-
-        it("should not close external project with no open files", () => {
-            const file1 = {
-                path: "/a/b/f1.ts",
-                content: "let x =1;"
-            };
-            const file2 = {
-                path: "/a/b/f2.ts",
-                content: "let y =1;"
-            };
-            const externalProjectName = "externalproject";
-            const host = createServerHost([file1, file2]);
-            const projectService = new server.ProjectService(host, nullLogger, nullCancellationToken, /*useOneInferredProject*/ false, /*typingsInstaller*/ undefined);
-            projectService.openExternalProject({
-                rootFiles: toExternalFiles([file1.path, file2.path]),
-                options: {},
-                projectFileName: externalProjectName
-            });
-
-            checkNumberOfExternalProjects(projectService, 1);
-            checkNumberOfInferredProjects(projectService, 0);
-
-            // open client file - should not lead to creation of inferred project
-            projectService.openClientFile(file1.path, file1.content);
-            checkNumberOfExternalProjects(projectService, 1);
-            checkNumberOfInferredProjects(projectService, 0);
-
-            // close client file - external project should still exists
-            projectService.closeClientFile(file1.path);
-            checkNumberOfExternalProjects(projectService, 1);
-            checkNumberOfInferredProjects(projectService, 0);
-
-            projectService.closeExternalProject(externalProjectName);
-            checkNumberOfExternalProjects(projectService, 0);
-            checkNumberOfInferredProjects(projectService, 0);
-        });
-
-        it("external project that included config files", () => {
-            const file1 = {
-                path: "/a/b/f1.ts",
-                content: "let x =1;"
-            };
-            const config1 = {
-                path: "/a/b/tsconfig.json",
-                content: JSON.stringify(
-                    {
-                        compilerOptions: {},
-                        files: ["f1.ts"]
-                    }
-                )
-            };
-            const file2 = {
-                path: "/a/c/f2.ts",
-                content: "let y =1;"
-            };
-            const config2 = {
-                path: "/a/c/tsconfig.json",
-                content: JSON.stringify(
-                    {
-                        compilerOptions: {},
-                        files: ["f2.ts"]
-                    }
-                )
-            };
-            const file3 = {
-                path: "/a/d/f3.ts",
-                content: "let z =1;"
-            };
-            const externalProjectName = "externalproject";
-            const host = createServerHost([file1, file2, file3, config1, config2]);
-            const projectService = new server.ProjectService(host, nullLogger, nullCancellationToken, /*useOneInferredProject*/ false, /*typingsInstaller*/ undefined);
-            projectService.openExternalProject({
-                rootFiles: toExternalFiles([config1.path, config2.path, file3.path]),
-                options: {},
-                projectFileName: externalProjectName
-            });
-
-            checkNumberOfProjects(projectService, { configuredProjects: 2 });
-
-            // open client file - should not lead to creation of inferred project
-            projectService.openClientFile(file1.path, file1.content);
-            checkNumberOfProjects(projectService, { configuredProjects: 2 });
-
-            projectService.openClientFile(file3.path, file3.content);
-            checkNumberOfProjects(projectService, { configuredProjects: 2, inferredProjects: 1 });
-
-            projectService.closeExternalProject(externalProjectName);
-            // open file 'file1' from configured project keeps project alive
-            checkNumberOfProjects(projectService, { configuredProjects: 1, inferredProjects: 1 });
-
-            projectService.closeClientFile(file3.path);
-            checkNumberOfProjects(projectService, { configuredProjects: 1 });
-
-            projectService.closeClientFile(file1.path);
-            checkNumberOfProjects(projectService, {});
-        });
-
-        it("external project with included config file opened after configured project", () => {
-            const file1 = {
-                path: "/a/b/f1.ts",
-                content: "let x = 1"
-            };
-            const configFile = {
-                path: "/a/b/tsconfig.json",
-                content: JSON.stringify({ compilerOptions: {} })
-            };
-            const externalProjectName = "externalproject";
-            const host = createServerHost([file1, configFile]);
-            const projectService = new server.ProjectService(host, nullLogger, nullCancellationToken, /*useOneInferredProject*/ false, /*typingsInstaller*/ undefined);
-
-            projectService.openClientFile(file1.path);
-            checkNumberOfProjects(projectService, { configuredProjects: 1 });
-
-            projectService.openExternalProject({
-                rootFiles: toExternalFiles([configFile.path]),
-                options: {},
-                projectFileName: externalProjectName
-            });
-
-            checkNumberOfProjects(projectService, { configuredProjects: 1 });
-
-            projectService.closeClientFile(file1.path);
-            // configured project is alive since it is opened as part of external project
-            checkNumberOfProjects(projectService, { configuredProjects: 1 });
-
-            projectService.closeExternalProject(externalProjectName);
-            checkNumberOfProjects(projectService, { configuredProjects: 0 });
-        });
-        it("external project with included config file opened after configured project and then closed", () => {
-            const file1 = {
-                path: "/a/b/f1.ts",
-                content: "let x = 1"
-            };
-            const configFile = {
-                path: "/a/b/tsconfig.json",
-                content: JSON.stringify({ compilerOptions: {} })
-            };
-            const externalProjectName = "externalproject";
-            const host = createServerHost([file1, configFile]);
-            const projectService = new server.ProjectService(host, nullLogger, nullCancellationToken, /*useOneInferredProject*/ false, /*typingsInstaller*/ undefined);
-
-            projectService.openClientFile(file1.path);
-            checkNumberOfProjects(projectService, { configuredProjects: 1 });
-
-            projectService.openExternalProject({
-                rootFiles: toExternalFiles([configFile.path]),
-                options: {},
-                projectFileName: externalProjectName
-            });
-
-            checkNumberOfProjects(projectService, { configuredProjects: 1 });
-
-            projectService.closeExternalProject(externalProjectName);
-            // configured project is alive since file is still open
-            checkNumberOfProjects(projectService, { configuredProjects: 1 });
-
-            projectService.closeClientFile(file1.path);
-            checkNumberOfProjects(projectService, {});
-        });
-
-        it("changes in closed files are reflected in project structure", () => {
-            const file1 = {
-                path: "/a/b/f1.ts",
-                content: `export * from "./f2"`
-            };
-            const file2 = {
-                path: "/a/b/f2.ts",
-                content: `export let x = 1`
-            };
-            const file3 = {
-                path: "/a/c/f3.ts",
-                content: `export let y = 1;`
-            };
-            const host = createServerHost([file1, file2, file3]);
-            const projectService = new server.ProjectService(host, nullLogger, nullCancellationToken, /*useSingleInferredProject*/ false, /*typingsInstaller*/ undefined);
-
-            projectService.openClientFile(file1.path);
-
-            checkNumberOfInferredProjects(projectService, 1);
-            checkProjectActualFiles(projectService.inferredProjects[0], [file1.path, file2.path]);
-
-            projectService.openClientFile(file3.path);
-            checkNumberOfInferredProjects(projectService, 2);
-            checkProjectActualFiles(projectService.inferredProjects[1], [file3.path]);
-
-            const modifiedFile2 = {
-                path: file2.path,
-                content: `export * from "../c/f3"` // now inferred project should inclule file3
-            };
-
-            host.reloadFS([file1, modifiedFile2, file3]);
-            host.triggerFileWatcherCallback(modifiedFile2.path, /*removed*/ false);
-
-            checkNumberOfInferredProjects(projectService, 1);
-            checkProjectActualFiles(projectService.inferredProjects[0], [file1.path, modifiedFile2.path, file3.path]);
-        });
-
-        it("deleted files affect project structure", () => {
-            const file1 = {
-                path: "/a/b/f1.ts",
-                content: `export * from "./f2"`
-            };
-            const file2 = {
-                path: "/a/b/f2.ts",
-                content: `export * from "../c/f3"`
-            };
-            const file3 = {
-                path: "/a/c/f3.ts",
-                content: `export let y = 1;`
-            };
-            const host = createServerHost([file1, file2, file3]);
-            const projectService = new server.ProjectService(host, nullLogger, nullCancellationToken, /*useSingleInferredProject*/ false, /*typingsInstaller*/ undefined);
-
-            projectService.openClientFile(file1.path);
-
-            checkNumberOfProjects(projectService, { inferredProjects: 1 });
-
-            checkProjectActualFiles(projectService.inferredProjects[0], [file1.path, file2.path, file3.path]);
-
-            projectService.openClientFile(file3.path);
-            checkNumberOfProjects(projectService, { inferredProjects: 1 });
-
-            host.reloadFS([file1, file3]);
-            host.triggerFileWatcherCallback(file2.path, /*removed*/ true);
-
-            checkNumberOfProjects(projectService, { inferredProjects: 2 });
-
-            checkProjectActualFiles(projectService.inferredProjects[0], [file1.path]);
-            checkProjectActualFiles(projectService.inferredProjects[1], [file3.path]);
-        });
-
-        it("open file become a part of configured project if it is referenced from root file", () => {
-            const file1 = {
-                path: "/a/b/f1.ts",
-                content: "export let x = 5"
-            };
-            const file2 = {
-                path: "/a/c/f2.ts",
-                content: `import {x} from "../b/f1"`
-            };
-            const file3 = {
-                path: "/a/c/f3.ts",
-                content: "export let y = 1"
-            };
-            const configFile = {
-                path: "/a/c/tsconfig.json",
-                content: JSON.stringify({ compilerOptions: {}, files: ["f2.ts", "f3.ts"] })
-            };
-
-            const host = createServerHost([file1, file2, file3]);
-            const projectService = new server.ProjectService(host, nullLogger, nullCancellationToken, /*useSingleInferredProject*/ false, /*typingsInstaller*/ undefined);
-
-            projectService.openClientFile(file1.path);
-            checkNumberOfProjects(projectService, { inferredProjects: 1 });
-            checkProjectActualFiles(projectService.inferredProjects[0], [file1.path]);
-
-            projectService.openClientFile(file3.path);
-            checkNumberOfProjects(projectService, { inferredProjects: 2 });
-            checkProjectActualFiles(projectService.inferredProjects[0], [file1.path]);
-            checkProjectActualFiles(projectService.inferredProjects[1], [file3.path]);
-
-            host.reloadFS([file1, file2, file3, configFile]);
-            host.triggerDirectoryWatcherCallback(getDirectoryPath(configFile.path), configFile.path);
-            checkNumberOfProjects(projectService, { configuredProjects: 1 });
-            checkProjectActualFiles(projectService.configuredProjects[0], [file1.path, file2.path, file3.path]);
-        });
-
-        it("correctly migrate files between projects", () => {
-            const file1 = {
-                path: "/a/b/f1.ts",
-                content: `
-                export * from "../c/f2.ts";
-                export * from "../d/f3.ts";`
-            };
-            const file2 = {
-                path: "/a/c/f2.ts",
-                content: "export let x = 1;"
-            };
-            const file3 = {
-                path: "/a/d/f3.ts",
-                content: "export let y = 1;"
-            };
-            const host = createServerHost([file1, file2, file3]);
-            const projectService = new server.ProjectService(host, nullLogger, nullCancellationToken, /*useSingleInferredProject*/ false, /*typingsInstaller*/ undefined);
-
-            projectService.openClientFile(file2.path);
-            checkNumberOfProjects(projectService, { inferredProjects: 1 });
-            checkProjectActualFiles(projectService.inferredProjects[0], [file2.path]);
-
-            projectService.openClientFile(file3.path);
-            checkNumberOfProjects(projectService, { inferredProjects: 2 });
-            checkProjectActualFiles(projectService.inferredProjects[0], [file2.path]);
-            checkProjectActualFiles(projectService.inferredProjects[1], [file3.path]);
-
-            projectService.openClientFile(file1.path);
-            checkNumberOfProjects(projectService, { inferredProjects: 1 });
-            checkProjectRootFiles(projectService.inferredProjects[0], [file1.path]);
-            checkProjectActualFiles(projectService.inferredProjects[0], [file1.path, file2.path, file3.path]);
-
-            projectService.closeClientFile(file1.path);
-            checkNumberOfProjects(projectService, { inferredProjects: 2 });
-        });
-
-        it("can correctly update configured project when set of root files has changed (new file on disk)", () => {
-            const file1 = {
-                path: "/a/b/f1.ts",
-                content: "let x = 1"
-            };
-            const file2 = {
-                path: "/a/b/f2.ts",
-                content: "let y = 1"
-            };
-            const configFile = {
-                path: "/a/b/tsconfig.json",
-                content: JSON.stringify({ compilerOptions: {} })
-            };
-
-            const host = createServerHost([file1, configFile]);
-            const projectService = new server.ProjectService(host, nullLogger, nullCancellationToken, /*useSingleInferredProject*/ false, /*typingsInstaller*/ undefined);
-
-            projectService.openClientFile(file1.path);
-            checkNumberOfProjects(projectService, { configuredProjects: 1 });
-            checkProjectActualFiles(projectService.configuredProjects[0], [file1.path]);
-
-            host.reloadFS([file1, file2, configFile]);
-
-            host.triggerDirectoryWatcherCallback(getDirectoryPath(file2.path), file2.path);
-            host.checkTimeoutQueueLength(1);
-            host.runQueuedTimeoutCallbacks(); // to execute throttled requests
-
-            checkNumberOfProjects(projectService, { configuredProjects: 1 });
-            checkProjectRootFiles(projectService.configuredProjects[0], [file1.path, file2.path]);
-        });
-
-        it("can correctly update configured project when set of root files has changed (new file in list of files)", () => {
-            const file1 = {
-                path: "/a/b/f1.ts",
-                content: "let x = 1"
-            };
-            const file2 = {
-                path: "/a/b/f2.ts",
-                content: "let y = 1"
-            };
-            const configFile = {
-                path: "/a/b/tsconfig.json",
-                content: JSON.stringify({ compilerOptions: {}, files: ["f1.ts"] })
-            };
-
-            const host = createServerHost([file1, file2, configFile]);
-            const projectService = new server.ProjectService(host, nullLogger, nullCancellationToken, /*useSingleInferredProject*/ false, /*typingsInstaller*/ undefined);
-
-            projectService.openClientFile(file1.path);
-            checkNumberOfProjects(projectService, { configuredProjects: 1 });
-            checkProjectActualFiles(projectService.configuredProjects[0], [file1.path]);
-
-            const modifiedConfigFile = {
-                path: configFile.path,
-                content: JSON.stringify({ compilerOptions: {}, files: ["f1.ts", "f2.ts"] })
-            };
-
-            host.reloadFS([file1, file2, modifiedConfigFile]);
-            host.triggerFileWatcherCallback(configFile.path, /*removed*/ false);
-
-            checkNumberOfProjects(projectService, { configuredProjects: 1 });
-            checkProjectRootFiles(projectService.configuredProjects[0], [file1.path, file2.path]);
-        });
-
-        it("can update configured project when set of root files was not changed", () => {
-            const file1 = {
-                path: "/a/b/f1.ts",
-                content: "let x = 1"
-            };
-            const file2 = {
-                path: "/a/b/f2.ts",
-                content: "let y = 1"
-            };
-            const configFile = {
-                path: "/a/b/tsconfig.json",
-                content: JSON.stringify({ compilerOptions: {}, files: ["f1.ts", "f2.ts"] })
-            };
-
-            const host = createServerHost([file1, file2, configFile]);
-            const projectService = new server.ProjectService(host, nullLogger, nullCancellationToken, /*useSingleInferredProject*/ false, /*typingsInstaller*/ undefined);
-
-            projectService.openClientFile(file1.path);
-            checkNumberOfProjects(projectService, { configuredProjects: 1 });
-            checkProjectActualFiles(projectService.configuredProjects[0], [file1.path, file2.path]);
-
-            const modifiedConfigFile = {
-                path: configFile.path,
-                content: JSON.stringify({ compilerOptions: { outFile: "out.js" }, files: ["f1.ts", "f2.ts"] })
-            };
-
-            host.reloadFS([file1, file2, modifiedConfigFile]);
-            host.triggerFileWatcherCallback(configFile.path, /*removed*/ false);
-
-            checkNumberOfProjects(projectService, { configuredProjects: 1 });
-            checkProjectRootFiles(projectService.configuredProjects[0], [file1.path, file2.path]);
-        });
-
-        it("can correctly update external project when set of root files has changed", () => {
-            const file1 = {
-                path: "/a/b/f1.ts",
-                content: "let x = 1"
-            };
-            const file2 = {
-                path: "/a/b/f2.ts",
-                content: "let y = 1"
-            };
-            const host = createServerHost([file1, file2]);
-            const projectService = new server.ProjectService(host, nullLogger, nullCancellationToken, /*useSingleInferredProject*/ false, /*typingsInstaller*/ undefined);
-
-            projectService.openExternalProject({ projectFileName: "project", options: {}, rootFiles: toExternalFiles([file1.path]) });
-            checkNumberOfProjects(projectService, { externalProjects: 1 });
-            checkProjectActualFiles(projectService.externalProjects[0], [file1.path]);
-
-            projectService.openExternalProject({ projectFileName: "project", options: {}, rootFiles: toExternalFiles([file1.path, file2.path]) });
-            checkNumberOfProjects(projectService, { externalProjects: 1 });
-            checkProjectRootFiles(projectService.externalProjects[0], [file1.path, file2.path]);
-        });
-
-        it("can update external project when set of root files was not changed", () => {
-            const file1 = {
-                path: "/a/b/f1.ts",
-                content: `export * from "m"`
-            };
-            const file2 = {
-                path: "/a/b/f2.ts",
-                content: "export let y = 1"
-            };
-            const file3 = {
-                path: "/a/m.ts",
-                content: "export let y = 1"
-            };
-
-            const host = createServerHost([file1, file2, file3]);
-            const projectService = new server.ProjectService(host, nullLogger, nullCancellationToken, /*useSingleInferredProject*/ false, /*typingsInstaller*/ undefined);
-
-            projectService.openExternalProject({ projectFileName: "project", options: { moduleResolution: ModuleResolutionKind.NodeJs }, rootFiles: toExternalFiles([file1.path, file2.path]) });
-            checkNumberOfProjects(projectService, { externalProjects: 1 });
-            checkProjectRootFiles(projectService.externalProjects[0], [file1.path, file2.path]);
-            checkProjectActualFiles(projectService.externalProjects[0], [file1.path, file2.path]);
-
-            projectService.openExternalProject({ projectFileName: "project", options: { moduleResolution: ModuleResolutionKind.Classic }, rootFiles: toExternalFiles([file1.path, file2.path]) });
-            checkNumberOfProjects(projectService, { externalProjects: 1 });
-            checkProjectRootFiles(projectService.externalProjects[0], [file1.path, file2.path]);
-            checkProjectActualFiles(projectService.externalProjects[0], [file1.path, file2.path, file3.path]);
-        });
-
-        it("config file is deleted", () => {
-            const file1 = {
-                path: "/a/b/f1.ts",
-                content: "let x = 1;"
-            };
-            const file2 = {
-                path: "/a/b/f2.ts",
-                content: "let y = 2;"
-            };
-            const config = {
-                path: "/a/b/tsconfig.json",
-                content: JSON.stringify({ compilerOptions: {} })
-            };
-            const host = createServerHost([file1, file2, config]);
-            const projectService = new server.ProjectService(host, nullLogger, nullCancellationToken, /*useSingleInferredProject*/ false, /*typingsInstaller*/ undefined);
-
-            projectService.openClientFile(file1.path);
-            checkNumberOfProjects(projectService, { configuredProjects: 1 });
-            checkProjectActualFiles(projectService.configuredProjects[0], [file1.path, file2.path]);
-
-            projectService.openClientFile(file2.path);
-            checkNumberOfProjects(projectService, { configuredProjects: 1 });
-            checkProjectActualFiles(projectService.configuredProjects[0], [file1.path, file2.path]);
-
-            host.reloadFS([file1, file2]);
-            host.triggerFileWatcherCallback(config.path, /*removed*/ true);
-
-            checkNumberOfProjects(projectService, { inferredProjects: 2 });
-            checkProjectActualFiles(projectService.inferredProjects[0], [file1.path]);
-            checkProjectActualFiles(projectService.inferredProjects[1], [file2.path]);
-        });
-
-        it("project structure update is deferred if files are not added\removed", () => {
-            const file1 = {
-                path: "/a/b/f1.ts",
-                content: `import {x} from "./f2"`
-            };
-            const file2 = {
-                path: "/a/b/f2.ts",
-                content: "export let x = 1"
-            };
-            const host = createServerHost([file1, file2]);
-            const projectService = new server.ProjectService(host, nullLogger, nullCancellationToken, /*useSingleInferredProject*/ false, /*typingsInstaller*/ undefined);
-
-            projectService.openClientFile(file1.path);
-            projectService.openClientFile(file2.path);
-
-            checkNumberOfProjects(projectService, { inferredProjects: 1 });
-            projectService.applyChangesInOpenFiles(
-                /*openFiles*/ undefined,
-                /*changedFiles*/[{ fileName: file1.path, changes: [{ span: createTextSpan(0, file1.path.length), newText: "let y = 1" }] }],
-                /*closedFiles*/ undefined);
-
-            checkNumberOfProjects(projectService, { inferredProjects: 1 });
-            const changedFiles = projectService.getChangedFiles_TestOnly();
-            assert(changedFiles && changedFiles.length === 1, `expected 1 changed file, got ${JSON.stringify(changedFiles && changedFiles.length || 0)}`);
-
-            projectService.ensureInferredProjectsUpToDate_TestOnly();
-            checkNumberOfProjects(projectService, { inferredProjects: 2 });
-        });
-
-        it("files with mixed content are handled correctly", () => {
-            const file1 = {
-                path: "/a/b/f1.html",
-                content: `<html><script language="javascript">var x = 1;</></html>`
-            };
-            const host = createServerHost([file1]);
-            const projectService = new server.ProjectService(host, nullLogger, nullCancellationToken, /*useSingleInferredProject*/ false, /*typingsInstaller*/ undefined);
-            const projectFileName = "projectFileName";
-            projectService.openExternalProject({ projectFileName, options: {}, rootFiles: [{ fileName: file1.path, scriptKind: ScriptKind.JS, hasMixedContent: true }] });
-
-            checkNumberOfProjects(projectService, { externalProjects: 1 });
-            checkWatchedFiles(host, []);
-
-            const project = projectService.externalProjects[0];
-
-            const scriptInfo = project.getScriptInfo(file1.path);
-            const snap = scriptInfo.snap();
-            const actualText = snap.getText(0, snap.getLength());
-            assert.equal(actualText, "", `expected content to be empty string, got "${actualText}"`);
-
-            projectService.openClientFile(file1.path, `var x = 1;`);
-            project.updateGraph();
-
-            const quickInfo = project.getLanguageService().getQuickInfoAtPosition(file1.path, 4);
-            assert.equal(quickInfo.kind, ScriptElementKind.variableElement);
-
-            projectService.closeClientFile(file1.path);
-
-            const scriptInfo2 = project.getScriptInfo(file1.path);
-            const snap2 = scriptInfo2.snap();
-            const actualText2 = snap2.getText(0, snap.getLength());
-            assert.equal(actualText2, "", `expected content to be empty string, got "${actualText2}"`);
-        });
-
-        it("project settings for inferred projects", () => {
-            const file1 = {
-                path: "/a/b/app.ts",
-                content: `import {x} from "mod"`
-            };
-            const modFile = {
-                path: "/a/mod.ts",
-                content: "export let x: number"
-            };
-            const host = createServerHost([file1, modFile]);
-            const projectService = new server.ProjectService(host, nullLogger, nullCancellationToken, /*useSingleInferredProject*/ false, /*typingsInstaller*/ undefined);
-
-            projectService.openClientFile(file1.path);
-            projectService.openClientFile(modFile.path);
-
-            checkNumberOfProjects(projectService, { inferredProjects: 2 });
-
-            projectService.setCompilerOptionsForInferredProjects({ moduleResolution: ModuleResolutionKind.Classic });
-            checkNumberOfProjects(projectService, { inferredProjects: 1 });
-        });
-
-        it("syntax tree cache handles changes in project settings", () => {
-            const file1 = {
-                path: "/a/b/app.ts",
-                content: "{x: 1}"
-            };
-            const host = createServerHost([file1]);
-            const projectService = new server.ProjectService(host, nullLogger, nullCancellationToken, /*useSingleInferredProject*/ true, /*typingsInstaller*/ undefined);
-            projectService.setCompilerOptionsForInferredProjects({ target: ScriptTarget.ES5, allowJs: false });
-            projectService.openClientFile(file1.path);
-            projectService.inferredProjects[0].getLanguageService(/*ensureSynchronized*/ false).getOutliningSpans(file1.path);
-            projectService.setCompilerOptionsForInferredProjects({ target: ScriptTarget.ES5, allowJs: true });
-            projectService.getScriptInfo(file1.path).editContent(0, 0, " ");
-            projectService.inferredProjects[0].getLanguageService(/*ensureSynchronized*/ false).getOutliningSpans(file1.path);
-            projectService.closeClientFile(file1.path);
-        });
-
-        it("File in multiple projects at opened and closed correctly", () => {
-            const file1 = {
-                path: "/a/b/app.ts",
-                content: "let x = 1;"
-            };
-            const file2 = {
-                path: "/a/c/f.ts",
-                content: `/// <reference path="../b/app.ts"/>`
-            };
-            const tsconfig1 = {
-                path: "/a/c/tsconfig.json",
-                content: "{}"
-            };
-            const tsconfig2 = {
-                path: "/a/b/tsconfig.json",
-                content: "{}"
-            };
-            const host = createServerHost([file1, file2, tsconfig1, tsconfig2]);
-            const projectService = new server.ProjectService(host, nullLogger, nullCancellationToken, /*useSingleInferredProject*/ false, /*typingsInstaller*/ undefined);
-
-            projectService.openClientFile(file2.path);
-            checkNumberOfProjects(projectService, { configuredProjects: 1 });
-            const project1 = projectService.configuredProjects[0];
-            assert.equal(project1.openRefCount, 1, "Open ref count in project1 - 1");
-            assert.equal(project1.getScriptInfo(file2.path).containingProjects.length, 1, "containing projects count");
-
-            projectService.openClientFile(file1.path);
-            checkNumberOfProjects(projectService, { configuredProjects: 2 });
-            assert.equal(project1.openRefCount, 2, "Open ref count in project1 - 2");
-
-            const project2 = projectService.configuredProjects[1];
-            assert.equal(project2.openRefCount, 1, "Open ref count in project2 - 2");
-
-            assert.equal(project1.getScriptInfo(file1.path).containingProjects.length, 2, `${file1.path} containing projects count`);
-            assert.equal(project1.getScriptInfo(file2.path).containingProjects.length, 1, `${file2.path} containing projects count`);
-
-            projectService.closeClientFile(file2.path);
-            checkNumberOfProjects(projectService, { configuredProjects: 2 });
-            assert.equal(project1.openRefCount, 1, "Open ref count in project1 - 3");
-            assert.equal(project2.openRefCount, 1, "Open ref count in project2 - 3");
-
-            projectService.closeClientFile(file1.path);
-            checkNumberOfProjects(projectService, { configuredProjects: 0 });
-        });
-    });
-
-    describe("typings installer", () => {
-        it("configured projects (tsd installed) 1", () => {
-            const file1 = {
-                path: "/a/b/app.js",
-                content: ""
-            };
-            const tsconfig = {
-                path: "/a/b/tsconfig.json",
-                content: JSON.stringify({
-                    compilerOptions: {
-                        allowJs: true
-                    },
-                    typingOptions: {
-                        enableAutoDiscovery: true
-                    }
-                })
-            };
-            const packageJson = {
-                path: "/a/b/package.json",
-                content: JSON.stringify({
-                    name: "test",
-                    dependencies: {
-                        jquery: "^3.1.0"
-                    }
-                })
-            };
-
-            const jquery = {
-                path: "/a/data/jquery/jquery.d.ts",
-                content: "declare const $: { x: number }"
-            };
-
-            const host = createServerHost([file1, tsconfig, packageJson]);
-            class TypingInstaller extends TestTypingsInstaller {
-                cachePath = "/a/data/";
-                constructor(host: server.ServerHost) { 
-                    super(host)
-                }
-            };
-            const installer = new TypingInstaller(host);
-            const projectService = new server.ProjectService(host, nullLogger, nullCancellationToken, /*useSingleInferredProject*/ true, installer);
-            projectService.openClientFile(file1.path);
-
-            checkNumberOfProjects(projectService, { configuredProjects: 1 })
-            const p = projectService.configuredProjects[0];
-            checkProjectActualFiles(p, [ file1.path ]);
-
-            installer.runPostInstallActions(t => {
-                assert.deepEqual(t, ["jquery"]);
-                host.reloadFS([file1, tsconfig, packageJson, jquery]);
-                return ["jquery/jquery.d.ts"];
-            });
-            checkNumberOfProjects(projectService, { configuredProjects: 1 })
-            checkProjectActualFiles(p, [ file1.path, jquery.path ]);
-        });
-    });
+/// <reference path="..\harness.ts" />
+/// <reference path="../../server/typingsInstaller/typingsInstaller.ts" />
+
+namespace ts {
+    function notImplemented(): any {
+        throw new Error("Not yet implemented");
+    }
+
+    const nullLogger: server.Logger = {
+        close: () => void 0,
+        hasLevel: () => void 0,
+        loggingEnabled: () => false,
+        perftrc: () => void 0,
+        info: () => void 0,
+        startGroup: () => void 0,
+        endGroup: () => void 0,
+        msg: () => void 0
+    };
+
+    const nullCancellationToken: HostCancellationToken = {
+        isCancellationRequested: () => false
+    };
+
+    const { content: libFileContent } = Harness.getDefaultLibraryFile(Harness.IO);
+    const libFile: FileOrFolder = {
+        path: "/a/lib/lib.d.ts",
+        content: libFileContent
+    };
+
+    abstract class TestTypingsInstaller extends server.typingsInstaller.TypingsInstaller implements server.ITypingsInstaller {
+        protected projectService: server.ProjectService;
+        constructor(private readonly host: server.ServerHost) {
+            super();
+        }
+
+        abstract cachePath: string;
+        safeFileList = <Path>"";
+        packageNameToTypingLocation: Map<string> = createMap<string>();
+
+        postInstallActions: (( map: (t: string[]) => string[]) => void)[] = [];
+
+        runPostInstallActions(map: (t: string[]) => string[]) {
+            for (const f of this.postInstallActions) {
+                f(map);
+            }
+            this.postInstallActions = [];
+        }
+
+        attach(projectService: server.ProjectService) {
+            this.projectService = projectService;
+        }
+
+        getInstallTypingHost() {
+            return this.host;
+        }
+
+        installPackage(packageName: string) {
+            return true;
+        }
+
+        isPackageInstalled(packageName: string) {
+            return true;
+        }
+
+        runTsd(cachePath: string, typingsToInstall: string[], postInstallAction: (installedTypings: string[]) => void) {
+            this.postInstallActions.push(map => {
+                postInstallAction(map(typingsToInstall));
+            })
+        }
+
+        sendResponse(response: server.InstallTypingsResponse) {
+            this.projectService.updateTypingsForProject(response);
+        }
+
+        enqueueInstallTypingsRequest(project: server.Project, typingOptions: TypingOptions) {
+            const request = server.createInstallTypingsRequest(project, typingOptions, this.safeFileList, this.packageNameToTypingLocation, this.cachePath);
+            this.install(request)
+        }
+    }
+
+    function getExecutingFilePathFromLibFile(libFilePath: string): string {
+        return combinePaths(getDirectoryPath(libFile.path), "tsc.js");
+    }
+
+    function toExternalFile(fileName: string): server.protocol.ExternalFile {
+        return { fileName };
+    }
+
+    function toExternalFiles(fileNames: string[]) {
+        return map(fileNames, toExternalFile);
+    }
+
+    interface TestServerHostCreationParameters {
+        useCaseSensitiveFileNames?: boolean;
+        executingFilePath?: string;
+        libFile?: FileOrFolder;
+        currentDirectory?: string;
+    }
+
+    function createServerHost(fileOrFolderList: FileOrFolder[],
+        params?: TestServerHostCreationParameters,
+        libFilePath: string = libFile.path): TestServerHost {
+
+        if (!params) {
+            params = {};
+        }
+        return new TestServerHost(
+            params.useCaseSensitiveFileNames !== undefined ? params.useCaseSensitiveFileNames : false,
+            params.executingFilePath || getExecutingFilePathFromLibFile(libFilePath),
+            params.currentDirectory || "/",
+            fileOrFolderList);
+    }
+
+    interface FileOrFolder {
+        path: string;
+        content?: string;
+        fileSize?: number;
+    }
+
+    interface FSEntry {
+        path: Path;
+        fullPath: string;
+    }
+
+    interface File extends FSEntry {
+        content: string;
+        fileSize?: number;
+    }
+
+    interface Folder extends FSEntry {
+        entries: FSEntry[];
+    }
+
+    function isFolder(s: FSEntry): s is Folder {
+        return isArray((<Folder>s).entries);
+    }
+
+    function isFile(s: FSEntry): s is File {
+        return typeof (<File>s).content === "string";
+    }
+
+    function addFolder(fullPath: string, toPath: (s: string) => Path, fs: FileMap<FSEntry>): Folder {
+        const path = toPath(fullPath);
+        if (fs.contains(path)) {
+            Debug.assert(isFolder(fs.get(path)));
+            return (<Folder>fs.get(path));
+        }
+
+        const entry: Folder = { path, entries: [], fullPath };
+        fs.set(path, entry);
+
+        const baseFullPath = getDirectoryPath(fullPath);
+        if (fullPath !== baseFullPath) {
+            addFolder(baseFullPath, toPath, fs).entries.push(entry);
+        }
+
+        return entry;
+    }
+
+    function sizeOfMap(map: MapLike<any>): number {
+        let n = 0;
+        for (const name in map) {
+            if (hasProperty(map, name)) {
+                n++;
+            }
+        }
+        return n;
+    }
+
+    function checkMapKeys(caption: string, map: MapLike<any>, expectedKeys: string[]) {
+        assert.equal(sizeOfMap(map), expectedKeys.length, `${caption}: incorrect size of map`);
+        for (const name of expectedKeys) {
+            assert.isTrue(hasProperty(map, name), `${caption} is expected to contain ${name}, actual keys: ${getKeys(map)}`);
+        }
+    }
+
+    function checkFileNames(caption: string, actualFileNames: string[], expectedFileNames: string[]) {
+        assert.equal(actualFileNames.length, expectedFileNames.length, `${caption}: incorrect actual number of files, expected ${JSON.stringify(expectedFileNames)}, got ${actualFileNames}`);
+        for (const f of expectedFileNames) {
+            assert.isTrue(contains(actualFileNames, f), `${caption}: expected to find ${f} in ${JSON.stringify(actualFileNames)}`);
+        }
+    }
+
+    function checkNumberOfConfiguredProjects(projectService: server.ProjectService, expected: number) {
+        assert.equal(projectService.configuredProjects.length, expected, `expected ${expected} configured project(s)`);
+    }
+
+    function checkNumberOfExternalProjects(projectService: server.ProjectService, expected: number) {
+        assert.equal(projectService.externalProjects.length, expected, `expected ${expected} external project(s)`);
+    }
+
+    function checkNumberOfInferredProjects(projectService: server.ProjectService, expected: number) {
+        assert.equal(projectService.inferredProjects.length, expected, `expected ${expected} inferred project(s)`);
+    }
+
+    function checkNumberOfProjects(projectService: server.ProjectService, count: { inferredProjects?: number, configuredProjects?: number, externalProjects?: number }) {
+        checkNumberOfConfiguredProjects(projectService, count.configuredProjects || 0);
+        checkNumberOfExternalProjects(projectService, count.externalProjects || 0);
+        checkNumberOfInferredProjects(projectService, count.inferredProjects || 0);
+    }
+
+    function checkWatchedFiles(host: TestServerHost, expectedFiles: string[]) {
+        checkMapKeys("watchedFiles", host.watchedFiles, expectedFiles);
+    }
+
+    function checkWatchedDirectories(host: TestServerHost, expectedDirectories: string[]) {
+        checkMapKeys("watchedDirectories", host.watchedDirectories, expectedDirectories);
+    }
+
+    function checkProjectActualFiles(project: server.Project, expectedFiles: string[]) {
+        checkFileNames(`${server.ProjectKind[project.projectKind]} project, actual files`, project.getFileNames(), expectedFiles);
+    }
+
+    function checkProjectRootFiles(project: server.Project, expectedFiles: string[]) {
+        checkFileNames(`${server.ProjectKind[project.projectKind]} project, rootFileNames`, project.getRootFiles(), expectedFiles);
+    }
+
+    class Callbacks {
+        private map: { [n: number]: TimeOutCallback } = {};
+        private nextId = 1;
+
+        register(cb: (...args: any[]) => void, args: any[]) {
+            const timeoutId = this.nextId;
+            this.nextId++;
+            this.map[timeoutId] = cb.bind(undefined, ...args);
+            return timeoutId;
+        }
+        unregister(id: any) {
+            if (typeof id === "number") {
+                delete this.map[id];
+            }
+        }
+
+        count() {
+            return sizeOfMap(this.map);
+        }
+
+        invoke() {
+            for (const id in this.map) {
+                if (hasProperty(this.map, id)) {
+                    this.map[id]();
+                }
+            }
+            this.map = {};
+        }
+    }
+
+    type TimeOutCallback = () => any;
+
+    class TestServerHost implements server.ServerHost {
+        args: string[] = [];
+        newLine: "\n";
+
+        private fs: ts.FileMap<FSEntry>;
+        private getCanonicalFileName: (s: string) => string;
+        private toPath: (f: string) => Path;
+        private timeoutCallbacks = new Callbacks();
+        private immediateCallbacks = new Callbacks();
+
+        readonly watchedDirectories: MapLike<{ cb: DirectoryWatcherCallback, recursive: boolean }[]> = {};
+        readonly watchedFiles: MapLike<FileWatcherCallback[]> = {};
+
+        constructor(public useCaseSensitiveFileNames: boolean, private executingFilePath: string, private currentDirectory: string, fileOrFolderList: FileOrFolder[]) {
+            this.getCanonicalFileName = createGetCanonicalFileName(useCaseSensitiveFileNames);
+            this.toPath = s => toPath(s, currentDirectory, this.getCanonicalFileName);
+
+            this.reloadFS(fileOrFolderList);
+        }
+
+        reloadFS(filesOrFolders: FileOrFolder[]) {
+            this.fs = createFileMap<FSEntry>();
+            for (const fileOrFolder of filesOrFolders) {
+                const path = this.toPath(fileOrFolder.path);
+                const fullPath = getNormalizedAbsolutePath(fileOrFolder.path, this.currentDirectory);
+                if (typeof fileOrFolder.content === "string") {
+                    const entry = { path, content: fileOrFolder.content, fullPath, fileSize: fileOrFolder.fileSize };
+                    this.fs.set(path, entry);
+                    addFolder(getDirectoryPath(fullPath), this.toPath, this.fs).entries.push(entry);
+                }
+                else {
+                    addFolder(fullPath, this.toPath, this.fs);
+                }
+            }
+        }
+
+        fileExists(s: string) {
+            const path = this.toPath(s);
+            return this.fs.contains(path) && isFile(this.fs.get(path));
+        };
+
+        getFileSize(s: string) {
+            const path = this.toPath(s);
+            if (this.fs.contains(path)) {
+                const entry = this.fs.get(path);
+                if (isFile(entry)) {
+                    return entry.fileSize ? entry.fileSize : entry.content.length;
+                }
+            }
+            return undefined;
+        }
+
+        directoryExists(s: string) {
+            const path = this.toPath(s);
+            return this.fs.contains(path) && isFolder(this.fs.get(path));
+        }
+
+        getDirectories(s: string) {
+            const path = this.toPath(s);
+            if (!this.fs.contains(path)) {
+                return [];
+            }
+            else {
+                const entry = this.fs.get(path);
+                return isFolder(entry) ? map(entry.entries, x => getBaseFileName(x.fullPath)) : [];
+            }
+        }
+
+        readDirectory(path: string, extensions?: string[], exclude?: string[], include?: string[]): string[] {
+            const that = this;
+            return ts.matchFiles(path, extensions, exclude, include, this.useCaseSensitiveFileNames, this.getCurrentDirectory(), (dir) => {
+                const result: FileSystemEntries = {
+                    directories: [],
+                    files: []
+                };
+                const dirEntry = that.fs.get(that.toPath(dir));
+                if (isFolder(dirEntry)) {
+                    dirEntry.entries.forEach((entry) => {
+                        if (isFolder(entry)) {
+                            result.directories.push(entry.fullPath);
+                        }
+                        else if (isFile(entry)) {
+                            result.files.push(entry.fullPath);
+                        }
+                    });
+                }
+                return result;
+            });
+        }
+
+        watchDirectory(directoryName: string, callback: DirectoryWatcherCallback, recursive: boolean): DirectoryWatcher {
+            const path = this.toPath(directoryName);
+            const callbacks = lookUp(this.watchedDirectories, path) || (this.watchedDirectories[path] = []);
+            callbacks.push({ cb: callback, recursive });
+            return {
+                referenceCount: 0,
+                directoryName,
+                close: () => {
+                    for (let i = 0; i < callbacks.length; i++) {
+                        if (callbacks[i].cb === callback) {
+                            callbacks.splice(i, 1);
+                            break;
+                        }
+                    }
+                    if (!callbacks.length) {
+                        delete this.watchedDirectories[path];
+                    }
+                }
+            };
+        }
+
+        triggerDirectoryWatcherCallback(directoryName: string, fileName: string): void {
+            const path = this.toPath(directoryName);
+            const callbacks = lookUp(this.watchedDirectories, path);
+            if (callbacks) {
+                for (const callback of callbacks) {
+                    callback.cb(fileName);
+                }
+            }
+        }
+
+        triggerFileWatcherCallback(fileName: string, removed?: boolean): void {
+            const path = this.toPath(fileName);
+            const callbacks = lookUp(this.watchedFiles, path);
+            if (callbacks) {
+                for (const callback of callbacks) {
+                    callback(path, removed);
+                }
+            }
+        }
+
+        watchFile(fileName: string, callback: FileWatcherCallback) {
+            const path = this.toPath(fileName);
+            const callbacks = lookUp(this.watchedFiles, path) || (this.watchedFiles[path] = []);
+            callbacks.push(callback);
+            return {
+                close: () => {
+                    const i = callbacks.indexOf(callback);
+                    callbacks.splice(i, 1);
+                    if (!callbacks.length) {
+                        delete this.watchedFiles[path];
+                    }
+                }
+            };
+        }
+
+        // TOOD: record and invoke callbacks to simulate timer events
+        setTimeout(callback: TimeOutCallback, time: number, ...args: any[]) {
+            return this.timeoutCallbacks.register(callback, args);
+        };
+
+        clearTimeout(timeoutId: any): void {
+            this.timeoutCallbacks.unregister(timeoutId);
+        };
+
+        checkTimeoutQueueLength(expected: number) {
+            const callbacksCount = this.timeoutCallbacks.count();
+            assert.equal(callbacksCount, expected, `expected ${expected} timeout callbacks queued but found ${callbacksCount}.`);
+        }
+
+        runQueuedTimeoutCallbacks() {
+            this.timeoutCallbacks.invoke();
+        }
+
+        setImmediate(callback: TimeOutCallback, time: number, ...args: any[]) {
+            return this.immediateCallbacks.register(callback, args);
+        };
+
+        clearImmediate(timeoutId: any): void {
+            this.immediateCallbacks.unregister(timeoutId);
+        };
+
+
+        readonly readFile = (s: string) => (<File>this.fs.get(this.toPath(s))).content;
+        readonly resolvePath = (s: string) => s;
+        readonly getExecutingFilePath = () => this.executingFilePath;
+        readonly getCurrentDirectory = () => this.currentDirectory;
+        readonly writeFile = (path: string, content: string) => notImplemented();
+        readonly writeCompressedData = () => notImplemented();
+        readonly write = (s: string) => notImplemented();
+        readonly createDirectory = (s: string) => notImplemented();
+        readonly exit = () => notImplemented();
+    }
+
+    describe("tsserver-project-system", () => {
+        const commonFile1: FileOrFolder = {
+            path: "/a/b/commonFile1.ts",
+            content: "let x = 1"
+        };
+        const commonFile2: FileOrFolder = {
+            path: "/a/b/commonFile2.ts",
+            content: "let y = 1"
+        };
+
+        it("create inferred project", () => {
+            const appFile: FileOrFolder = {
+                path: "/a/b/c/app.ts",
+                content: `
+                import {f} from "./module"
+                console.log(f)
+                `
+            };
+
+            const moduleFile: FileOrFolder = {
+                path: "/a/b/c/module.d.ts",
+                content: `export let x: number`
+            };
+            const host = createServerHost([appFile, moduleFile, libFile]);
+            const projectService = new server.ProjectService(host, nullLogger, nullCancellationToken, /*useOneInferredProject*/ false, /*typingsInstaller*/ undefined);
+            const { configFileName } = projectService.openClientFile(appFile.path);
+
+            assert(!configFileName, `should not find config, got: '${configFileName}`);
+            checkNumberOfConfiguredProjects(projectService, 0);
+            checkNumberOfInferredProjects(projectService, 1);
+
+            const project = projectService.inferredProjects[0];
+
+            checkFileNames("inferred project", project.getFileNames(), [appFile.path, libFile.path, moduleFile.path]);
+            checkWatchedDirectories(host, ["/a/b/c", "/a/b", "/a"]);
+        });
+
+        it("create configured project without file list", () => {
+            const configFile: FileOrFolder = {
+                path: "/a/b/tsconfig.json",
+                content: `
+                {
+                    "compilerOptions": {},
+                    "exclude": [
+                        "e"
+                    ]
+                }`
+            };
+            const file1: FileOrFolder = {
+                path: "/a/b/c/f1.ts",
+                content: "let x = 1"
+            };
+            const file2: FileOrFolder = {
+                path: "/a/b/d/f2.ts",
+                content: "let y = 1"
+            };
+            const file3: FileOrFolder = {
+                path: "/a/b/e/f3.ts",
+                content: "let z = 1"
+            };
+
+            const host = createServerHost([configFile, libFile, file1, file2, file3]);
+            const projectService = new server.ProjectService(host, nullLogger, nullCancellationToken, /*useOneInferredProject*/ false, /*typingsInstaller*/ undefined);
+            const { configFileName, configFileErrors } = projectService.openClientFile(file1.path);
+
+            assert(configFileName, "should find config file");
+            assert.isTrue(!configFileErrors, `expect no errors in config file, got ${JSON.stringify(configFileErrors)}`);
+            checkNumberOfInferredProjects(projectService, 0);
+            checkNumberOfConfiguredProjects(projectService, 1);
+
+            const project = projectService.configuredProjects[0];
+            checkProjectActualFiles(project, [file1.path, libFile.path, file2.path]);
+            checkProjectRootFiles(project, [file1.path, file2.path]);
+            // watching all files except one that was open
+            checkWatchedFiles(host, [configFile.path, file2.path, libFile.path]);
+            checkWatchedDirectories(host, [getDirectoryPath(configFile.path)]);
+        });
+
+        it("add and then remove a config file in a folder with loose files", () => {
+            const configFile: FileOrFolder = {
+                path: "/a/b/tsconfig.json",
+                content: `{
+                    "files": ["commonFile1.ts"]
+                }`
+            };
+            const filesWithoutConfig = [libFile, commonFile1, commonFile2];
+            const host = createServerHost(filesWithoutConfig);
+
+            const filesWithConfig = [libFile, commonFile1, commonFile2, configFile];
+            const projectService = new server.ProjectService(host, nullLogger, nullCancellationToken, /*useOneInferredProject*/ false, /*typingsInstaller*/ undefined);
+            projectService.openClientFile(commonFile1.path);
+            projectService.openClientFile(commonFile2.path);
+
+            checkNumberOfInferredProjects(projectService, 2);
+            checkWatchedDirectories(host, ["/a/b", "/a"]);
+
+            // Add a tsconfig file
+            host.reloadFS(filesWithConfig);
+            host.triggerDirectoryWatcherCallback("/a/b", configFile.path);
+
+            checkNumberOfInferredProjects(projectService, 1);
+            checkNumberOfConfiguredProjects(projectService, 1);
+            // watching all files except one that was open
+            checkWatchedFiles(host, [libFile.path, configFile.path]);
+
+            // remove the tsconfig file
+            host.reloadFS(filesWithoutConfig);
+            host.triggerFileWatcherCallback(configFile.path);
+
+            checkNumberOfInferredProjects(projectService, 2);
+            checkNumberOfConfiguredProjects(projectService, 0);
+            checkWatchedDirectories(host, ["/a/b", "/a"]);
+        });
+
+        it("add new files to a configured project without file list", () => {
+            const configFile: FileOrFolder = {
+                path: "/a/b/tsconfig.json",
+                content: `{}`
+            };
+            const host = createServerHost([commonFile1, libFile, configFile]);
+            const projectService = new server.ProjectService(host, nullLogger, nullCancellationToken, /*useOneInferredProject*/ false, /*typingsInstaller*/ undefined);
+            projectService.openClientFile(commonFile1.path);
+            checkWatchedDirectories(host, ["/a/b"]);
+            checkNumberOfConfiguredProjects(projectService, 1);
+
+            const project = projectService.configuredProjects[0];
+            checkProjectRootFiles(project, [commonFile1.path]);
+
+            // add a new ts file
+            host.reloadFS([commonFile1, commonFile2, libFile, configFile]);
+            host.triggerDirectoryWatcherCallback("/a/b", commonFile2.path);
+            host.runQueuedTimeoutCallbacks();
+            // project service waits for 250ms to update the project structure, therefore the assertion needs to wait longer.
+            checkProjectRootFiles(project, [commonFile1.path, commonFile2.path]);
+        });
+
+        it("should ignore non-existing files specified in the config file", () => {
+            const configFile: FileOrFolder = {
+                path: "/a/b/tsconfig.json",
+                content: `{
+                    "compilerOptions": {},
+                    "files": [
+                        "commonFile1.ts",
+                        "commonFile3.ts"
+                    ]
+                }`
+            };
+            const host = createServerHost([commonFile1, commonFile2, configFile]);
+            const projectService = new server.ProjectService(host, nullLogger, nullCancellationToken, /*useOneInferredProject*/ false, /*typingsInstaller*/ undefined);
+            projectService.openClientFile(commonFile1.path);
+            projectService.openClientFile(commonFile2.path);
+
+            checkNumberOfConfiguredProjects(projectService, 1);
+            const project = projectService.configuredProjects[0];
+            checkProjectRootFiles(project, [commonFile1.path]);
+            checkNumberOfInferredProjects(projectService, 1);
+        });
+
+        it("handle recreated files correctly", () => {
+            const configFile: FileOrFolder = {
+                path: "/a/b/tsconfig.json",
+                content: `{}`
+            };
+            const host = createServerHost([commonFile1, commonFile2, configFile]);
+            const projectService = new server.ProjectService(host, nullLogger, nullCancellationToken, /*useOneInferredProject*/ false, /*typingsInstaller*/ undefined);
+            projectService.openClientFile(commonFile1.path);
+
+            checkNumberOfConfiguredProjects(projectService, 1);
+            const project = projectService.configuredProjects[0];
+            checkProjectRootFiles(project, [commonFile1.path, commonFile2.path]);
+
+            // delete commonFile2
+            host.reloadFS([commonFile1, configFile]);
+            host.triggerDirectoryWatcherCallback("/a/b", commonFile2.path);
+            host.runQueuedTimeoutCallbacks();
+            checkProjectRootFiles(project, [commonFile1.path]);
+
+            // re-add commonFile2
+            host.reloadFS([commonFile1, commonFile2, configFile]);
+            host.triggerDirectoryWatcherCallback("/a/b", commonFile2.path);
+            host.runQueuedTimeoutCallbacks();
+            checkProjectRootFiles(project, [commonFile1.path, commonFile2.path]);
+        });
+
+        it("should create new inferred projects for files excluded from a configured project", () => {
+            const configFile: FileOrFolder = {
+                path: "/a/b/tsconfig.json",
+                content: `{
+                    "compilerOptions": {},
+                    "files": ["${commonFile1.path}", "${commonFile2.path}"]
+                }`
+            };
+            const files = [commonFile1, commonFile2, configFile];
+            const host = createServerHost(files);
+            const projectService = new server.ProjectService(host, nullLogger, nullCancellationToken, /*useOneInferredProject*/ false, /*typingsInstaller*/ undefined);
+            projectService.openClientFile(commonFile1.path);
+
+            const project = projectService.configuredProjects[0];
+            checkProjectRootFiles(project, [commonFile1.path, commonFile2.path]);
+            configFile.content = `{
+                "compilerOptions": {},
+                "files": ["${commonFile1.path}"]
+            }`;
+            host.reloadFS(files);
+            host.triggerFileWatcherCallback(configFile.path);
+
+            checkNumberOfConfiguredProjects(projectService, 1);
+            checkProjectRootFiles(project, [commonFile1.path]);
+
+            projectService.openClientFile(commonFile2.path);
+            checkNumberOfInferredProjects(projectService, 1);
+        });
+
+        it("files explicitly excluded in config file", () => {
+            const configFile: FileOrFolder = {
+                path: "/a/b/tsconfig.json",
+                content: `{
+                    "compilerOptions": {},
+                    "exclude": ["/a/c"]
+                }`
+            };
+            const excludedFile1: FileOrFolder = {
+                path: "/a/c/excluedFile1.ts",
+                content: `let t = 1;`
+            };
+
+            const host = createServerHost([commonFile1, commonFile2, excludedFile1, configFile]);
+            const projectService = new server.ProjectService(host, nullLogger, nullCancellationToken, /*useOneInferredProject*/ false, /*typingsInstaller*/ undefined);
+
+            projectService.openClientFile(commonFile1.path);
+            checkNumberOfConfiguredProjects(projectService, 1);
+            const project = projectService.configuredProjects[0];
+            checkProjectRootFiles(project, [commonFile1.path, commonFile2.path]);
+            projectService.openClientFile(excludedFile1.path);
+            checkNumberOfInferredProjects(projectService, 1);
+        });
+
+        it("should properly handle module resolution changes in config file", () => {
+            const file1: FileOrFolder = {
+                path: "/a/b/file1.ts",
+                content: `import { T } from "module1";`
+            };
+            const nodeModuleFile: FileOrFolder = {
+                path: "/a/b/node_modules/module1.ts",
+                content: `export interface T {}`
+            };
+            const classicModuleFile: FileOrFolder = {
+                path: "/a/module1.ts",
+                content: `export interface T {}`
+            };
+            const configFile: FileOrFolder = {
+                path: "/a/b/tsconfig.json",
+                content: `{
+                    "compilerOptions": {
+                        "moduleResolution": "node"
+                    },
+                    "files": ["${file1.path}"]
+                }`
+            };
+            const files = [file1, nodeModuleFile, classicModuleFile, configFile];
+            const host = createServerHost(files);
+            const projectService = new server.ProjectService(host, nullLogger, nullCancellationToken, /*useOneInferredProject*/ false, /*typingsInstaller*/ undefined);
+            projectService.openClientFile(file1.path);
+            projectService.openClientFile(nodeModuleFile.path);
+            projectService.openClientFile(classicModuleFile.path);
+
+            checkNumberOfConfiguredProjects(projectService, 1);
+            const project = projectService.configuredProjects[0];
+            checkProjectActualFiles(project, [file1.path, nodeModuleFile.path]);
+            checkNumberOfInferredProjects(projectService, 1);
+
+            configFile.content = `{
+                "compilerOptions": {
+                    "moduleResolution": "classic"
+                },
+                "files": ["${file1.path}"]
+            }`;
+            host.reloadFS(files);
+            host.triggerFileWatcherCallback(configFile.path);
+            checkProjectActualFiles(project, [file1.path, classicModuleFile.path]);
+            checkNumberOfInferredProjects(projectService, 1);
+        });
+
+        it("should keep the configured project when the opened file is referenced by the project but not its root", () => {
+            const file1: FileOrFolder = {
+                path: "/a/b/main.ts",
+                content: "import { objA } from './obj-a';"
+            };
+            const file2: FileOrFolder = {
+                path: "/a/b/obj-a.ts",
+                content: `export const objA = Object.assign({foo: "bar"}, {bar: "baz"});`
+            };
+            const configFile: FileOrFolder = {
+                path: "/a/b/tsconfig.json",
+                content: `{
+                    "compilerOptions": {
+                        "target": "es6"
+                    }, 
+                    "files": [ "main.ts" ]
+                }`
+            };
+            const host = createServerHost([file1, file2, configFile]);
+            const projectService = new server.ProjectService(host, nullLogger, nullCancellationToken, /*useOneInferredProject*/ false, /*typingsInstaller*/ undefined);
+            projectService.openClientFile(file1.path);
+            projectService.closeClientFile(file1.path);
+            projectService.openClientFile(file2.path);
+            checkNumberOfConfiguredProjects(projectService, 1);
+            checkNumberOfInferredProjects(projectService, 0);
+        });
+
+        it("should keep the configured project when the opened file is referenced by the project but not its root", () => {
+            const file1: FileOrFolder = {
+                path: "/a/b/main.ts",
+                content: "import { objA } from './obj-a';"
+            };
+            const file2: FileOrFolder = {
+                path: "/a/b/obj-a.ts",
+                content: `export const objA = Object.assign({foo: "bar"}, {bar: "baz"});`
+            };
+            const configFile: FileOrFolder = {
+                path: "/a/b/tsconfig.json",
+                content: `{
+                    "compilerOptions": {
+                        "target": "es6"
+                    }, 
+                    "files": [ "main.ts" ]
+                }`
+            };
+            const host = createServerHost([file1, file2, configFile]);
+            const projectService = new server.ProjectService(host, nullLogger, nullCancellationToken, /*useOneInferredProject*/ false, /*typingsInstaller*/ undefined);
+            projectService.openClientFile(file1.path);
+            projectService.closeClientFile(file1.path);
+            projectService.openClientFile(file2.path);
+            checkNumberOfConfiguredProjects(projectService, 1);
+            checkNumberOfInferredProjects(projectService, 0);
+        });
+
+        it("should use only one inferred project if 'useOneInferredProject' is set", () => {
+            const file1 = {
+                path: "/a/b/main.ts",
+                content: "let x =1;"
+            };
+            const configFile: FileOrFolder = {
+                path: "/a/b/tsconfig.json",
+                content: `{
+                    "compilerOptions": {
+                        "target": "es6"
+                    }, 
+                    "files": [ "main.ts" ]
+                }`
+            };
+            const file2 = {
+                path: "/a/c/main.ts",
+                content: "let x =1;"
+            };
+
+            const file3 = {
+                path: "/a/d/main.ts",
+                content: "let x =1;"
+            };
+
+            const host = createServerHost([file1, file2, file3, libFile]);
+            const projectService = new server.ProjectService(host, nullLogger, nullCancellationToken, /*useOneInferredProject*/ true, /*typingsInstaller*/ undefined);
+            projectService.openClientFile(file1.path);
+            projectService.openClientFile(file2.path);
+            projectService.openClientFile(file3.path);
+
+            checkNumberOfConfiguredProjects(projectService, 0);
+            checkNumberOfInferredProjects(projectService, 1);
+            checkProjectActualFiles(projectService.inferredProjects[0], [file1.path, file2.path, file3.path, libFile.path]);
+
+
+            host.reloadFS([file1, configFile, file2, file3, libFile]);
+            host.triggerDirectoryWatcherCallback(getDirectoryPath(configFile.path), configFile.path);
+
+            checkNumberOfConfiguredProjects(projectService, 1);
+            checkNumberOfInferredProjects(projectService, 1);
+            checkProjectActualFiles(projectService.inferredProjects[0], [file2.path, file3.path, libFile.path]);
+        });
+
+        it("should close configured project after closing last open file", () => {
+            const file1 = {
+                path: "/a/b/main.ts",
+                content: "let x =1;"
+            };
+            const configFile: FileOrFolder = {
+                path: "/a/b/tsconfig.json",
+                content: `{
+                    "compilerOptions": {
+                        "target": "es6"
+                    }, 
+                    "files": [ "main.ts" ]
+                }`
+            };
+            const host = createServerHost([file1, configFile, libFile]);
+            const projectService = new server.ProjectService(host, nullLogger, nullCancellationToken, /*useOneInferredProject*/ true, /*typingsInstaller*/ undefined);
+            projectService.openClientFile(file1.path);
+            checkNumberOfConfiguredProjects(projectService, 1);
+
+            projectService.closeClientFile(file1.path);
+            checkNumberOfConfiguredProjects(projectService, 0);
+        });
+
+        it("should not close external project with no open files", () => {
+            const file1 = {
+                path: "/a/b/f1.ts",
+                content: "let x =1;"
+            };
+            const file2 = {
+                path: "/a/b/f2.ts",
+                content: "let y =1;"
+            };
+            const externalProjectName = "externalproject";
+            const host = createServerHost([file1, file2]);
+            const projectService = new server.ProjectService(host, nullLogger, nullCancellationToken, /*useOneInferredProject*/ false, /*typingsInstaller*/ undefined);
+            projectService.openExternalProject({
+                rootFiles: toExternalFiles([file1.path, file2.path]),
+                options: {},
+                projectFileName: externalProjectName
+            });
+
+            checkNumberOfExternalProjects(projectService, 1);
+            checkNumberOfInferredProjects(projectService, 0);
+
+            // open client file - should not lead to creation of inferred project
+            projectService.openClientFile(file1.path, file1.content);
+            checkNumberOfExternalProjects(projectService, 1);
+            checkNumberOfInferredProjects(projectService, 0);
+
+            // close client file - external project should still exists
+            projectService.closeClientFile(file1.path);
+            checkNumberOfExternalProjects(projectService, 1);
+            checkNumberOfInferredProjects(projectService, 0);
+
+            projectService.closeExternalProject(externalProjectName);
+            checkNumberOfExternalProjects(projectService, 0);
+            checkNumberOfInferredProjects(projectService, 0);
+        });
+
+        it("external project that included config files", () => {
+            const file1 = {
+                path: "/a/b/f1.ts",
+                content: "let x =1;"
+            };
+            const config1 = {
+                path: "/a/b/tsconfig.json",
+                content: JSON.stringify(
+                    {
+                        compilerOptions: {},
+                        files: ["f1.ts"]
+                    }
+                )
+            };
+            const file2 = {
+                path: "/a/c/f2.ts",
+                content: "let y =1;"
+            };
+            const config2 = {
+                path: "/a/c/tsconfig.json",
+                content: JSON.stringify(
+                    {
+                        compilerOptions: {},
+                        files: ["f2.ts"]
+                    }
+                )
+            };
+            const file3 = {
+                path: "/a/d/f3.ts",
+                content: "let z =1;"
+            };
+            const externalProjectName = "externalproject";
+            const host = createServerHost([file1, file2, file3, config1, config2]);
+            const projectService = new server.ProjectService(host, nullLogger, nullCancellationToken, /*useOneInferredProject*/ false, /*typingsInstaller*/ undefined);
+            projectService.openExternalProject({
+                rootFiles: toExternalFiles([config1.path, config2.path, file3.path]),
+                options: {},
+                projectFileName: externalProjectName
+            });
+
+            checkNumberOfProjects(projectService, { configuredProjects: 2 });
+
+            // open client file - should not lead to creation of inferred project
+            projectService.openClientFile(file1.path, file1.content);
+            checkNumberOfProjects(projectService, { configuredProjects: 2 });
+
+            projectService.openClientFile(file3.path, file3.content);
+            checkNumberOfProjects(projectService, { configuredProjects: 2, inferredProjects: 1 });
+
+            projectService.closeExternalProject(externalProjectName);
+            // open file 'file1' from configured project keeps project alive
+            checkNumberOfProjects(projectService, { configuredProjects: 1, inferredProjects: 1 });
+
+            projectService.closeClientFile(file3.path);
+            checkNumberOfProjects(projectService, { configuredProjects: 1 });
+
+            projectService.closeClientFile(file1.path);
+            checkNumberOfProjects(projectService, {});
+        });
+
+        it("external project with included config file opened after configured project", () => {
+            const file1 = {
+                path: "/a/b/f1.ts",
+                content: "let x = 1"
+            };
+            const configFile = {
+                path: "/a/b/tsconfig.json",
+                content: JSON.stringify({ compilerOptions: {} })
+            };
+            const externalProjectName = "externalproject";
+            const host = createServerHost([file1, configFile]);
+            const projectService = new server.ProjectService(host, nullLogger, nullCancellationToken, /*useOneInferredProject*/ false, /*typingsInstaller*/ undefined);
+
+            projectService.openClientFile(file1.path);
+            checkNumberOfProjects(projectService, { configuredProjects: 1 });
+
+            projectService.openExternalProject({
+                rootFiles: toExternalFiles([configFile.path]),
+                options: {},
+                projectFileName: externalProjectName
+            });
+
+            checkNumberOfProjects(projectService, { configuredProjects: 1 });
+
+            projectService.closeClientFile(file1.path);
+            // configured project is alive since it is opened as part of external project
+            checkNumberOfProjects(projectService, { configuredProjects: 1 });
+
+            projectService.closeExternalProject(externalProjectName);
+            checkNumberOfProjects(projectService, { configuredProjects: 0 });
+        });
+        it("external project with included config file opened after configured project and then closed", () => {
+            const file1 = {
+                path: "/a/b/f1.ts",
+                content: "let x = 1"
+            };
+            const configFile = {
+                path: "/a/b/tsconfig.json",
+                content: JSON.stringify({ compilerOptions: {} })
+            };
+            const externalProjectName = "externalproject";
+            const host = createServerHost([file1, configFile]);
+            const projectService = new server.ProjectService(host, nullLogger, nullCancellationToken, /*useOneInferredProject*/ false, /*typingsInstaller*/ undefined);
+
+            projectService.openClientFile(file1.path);
+            checkNumberOfProjects(projectService, { configuredProjects: 1 });
+
+            projectService.openExternalProject({
+                rootFiles: toExternalFiles([configFile.path]),
+                options: {},
+                projectFileName: externalProjectName
+            });
+
+            checkNumberOfProjects(projectService, { configuredProjects: 1 });
+
+            projectService.closeExternalProject(externalProjectName);
+            // configured project is alive since file is still open
+            checkNumberOfProjects(projectService, { configuredProjects: 1 });
+
+            projectService.closeClientFile(file1.path);
+            checkNumberOfProjects(projectService, {});
+        });
+
+        it("changes in closed files are reflected in project structure", () => {
+            const file1 = {
+                path: "/a/b/f1.ts",
+                content: `export * from "./f2"`
+            };
+            const file2 = {
+                path: "/a/b/f2.ts",
+                content: `export let x = 1`
+            };
+            const file3 = {
+                path: "/a/c/f3.ts",
+                content: `export let y = 1;`
+            };
+            const host = createServerHost([file1, file2, file3]);
+            const projectService = new server.ProjectService(host, nullLogger, nullCancellationToken, /*useSingleInferredProject*/ false, /*typingsInstaller*/ undefined);
+
+            projectService.openClientFile(file1.path);
+
+            checkNumberOfInferredProjects(projectService, 1);
+            checkProjectActualFiles(projectService.inferredProjects[0], [file1.path, file2.path]);
+
+            projectService.openClientFile(file3.path);
+            checkNumberOfInferredProjects(projectService, 2);
+            checkProjectActualFiles(projectService.inferredProjects[1], [file3.path]);
+
+            const modifiedFile2 = {
+                path: file2.path,
+                content: `export * from "../c/f3"` // now inferred project should inclule file3
+            };
+
+            host.reloadFS([file1, modifiedFile2, file3]);
+            host.triggerFileWatcherCallback(modifiedFile2.path, /*removed*/ false);
+
+            checkNumberOfInferredProjects(projectService, 1);
+            checkProjectActualFiles(projectService.inferredProjects[0], [file1.path, modifiedFile2.path, file3.path]);
+        });
+
+        it("deleted files affect project structure", () => {
+            const file1 = {
+                path: "/a/b/f1.ts",
+                content: `export * from "./f2"`
+            };
+            const file2 = {
+                path: "/a/b/f2.ts",
+                content: `export * from "../c/f3"`
+            };
+            const file3 = {
+                path: "/a/c/f3.ts",
+                content: `export let y = 1;`
+            };
+            const host = createServerHost([file1, file2, file3]);
+            const projectService = new server.ProjectService(host, nullLogger, nullCancellationToken, /*useSingleInferredProject*/ false, /*typingsInstaller*/ undefined);
+
+            projectService.openClientFile(file1.path);
+
+            checkNumberOfProjects(projectService, { inferredProjects: 1 });
+
+            checkProjectActualFiles(projectService.inferredProjects[0], [file1.path, file2.path, file3.path]);
+
+            projectService.openClientFile(file3.path);
+            checkNumberOfProjects(projectService, { inferredProjects: 1 });
+
+            host.reloadFS([file1, file3]);
+            host.triggerFileWatcherCallback(file2.path, /*removed*/ true);
+
+            checkNumberOfProjects(projectService, { inferredProjects: 2 });
+
+            checkProjectActualFiles(projectService.inferredProjects[0], [file1.path]);
+            checkProjectActualFiles(projectService.inferredProjects[1], [file3.path]);
+        });
+
+        it("open file become a part of configured project if it is referenced from root file", () => {
+            const file1 = {
+                path: "/a/b/f1.ts",
+                content: "export let x = 5"
+            };
+            const file2 = {
+                path: "/a/c/f2.ts",
+                content: `import {x} from "../b/f1"`
+            };
+            const file3 = {
+                path: "/a/c/f3.ts",
+                content: "export let y = 1"
+            };
+            const configFile = {
+                path: "/a/c/tsconfig.json",
+                content: JSON.stringify({ compilerOptions: {}, files: ["f2.ts", "f3.ts"] })
+            };
+
+            const host = createServerHost([file1, file2, file3]);
+            const projectService = new server.ProjectService(host, nullLogger, nullCancellationToken, /*useSingleInferredProject*/ false, /*typingsInstaller*/ undefined);
+
+            projectService.openClientFile(file1.path);
+            checkNumberOfProjects(projectService, { inferredProjects: 1 });
+            checkProjectActualFiles(projectService.inferredProjects[0], [file1.path]);
+
+            projectService.openClientFile(file3.path);
+            checkNumberOfProjects(projectService, { inferredProjects: 2 });
+            checkProjectActualFiles(projectService.inferredProjects[0], [file1.path]);
+            checkProjectActualFiles(projectService.inferredProjects[1], [file3.path]);
+
+            host.reloadFS([file1, file2, file3, configFile]);
+            host.triggerDirectoryWatcherCallback(getDirectoryPath(configFile.path), configFile.path);
+            checkNumberOfProjects(projectService, { configuredProjects: 1 });
+            checkProjectActualFiles(projectService.configuredProjects[0], [file1.path, file2.path, file3.path]);
+        });
+
+        it("correctly migrate files between projects", () => {
+            const file1 = {
+                path: "/a/b/f1.ts",
+                content: `
+                export * from "../c/f2.ts";
+                export * from "../d/f3.ts";`
+            };
+            const file2 = {
+                path: "/a/c/f2.ts",
+                content: "export let x = 1;"
+            };
+            const file3 = {
+                path: "/a/d/f3.ts",
+                content: "export let y = 1;"
+            };
+            const host = createServerHost([file1, file2, file3]);
+            const projectService = new server.ProjectService(host, nullLogger, nullCancellationToken, /*useSingleInferredProject*/ false, /*typingsInstaller*/ undefined);
+
+            projectService.openClientFile(file2.path);
+            checkNumberOfProjects(projectService, { inferredProjects: 1 });
+            checkProjectActualFiles(projectService.inferredProjects[0], [file2.path]);
+
+            projectService.openClientFile(file3.path);
+            checkNumberOfProjects(projectService, { inferredProjects: 2 });
+            checkProjectActualFiles(projectService.inferredProjects[0], [file2.path]);
+            checkProjectActualFiles(projectService.inferredProjects[1], [file3.path]);
+
+            projectService.openClientFile(file1.path);
+            checkNumberOfProjects(projectService, { inferredProjects: 1 });
+            checkProjectRootFiles(projectService.inferredProjects[0], [file1.path]);
+            checkProjectActualFiles(projectService.inferredProjects[0], [file1.path, file2.path, file3.path]);
+
+            projectService.closeClientFile(file1.path);
+            checkNumberOfProjects(projectService, { inferredProjects: 2 });
+        });
+
+        it("can correctly update configured project when set of root files has changed (new file on disk)", () => {
+            const file1 = {
+                path: "/a/b/f1.ts",
+                content: "let x = 1"
+            };
+            const file2 = {
+                path: "/a/b/f2.ts",
+                content: "let y = 1"
+            };
+            const configFile = {
+                path: "/a/b/tsconfig.json",
+                content: JSON.stringify({ compilerOptions: {} })
+            };
+
+            const host = createServerHost([file1, configFile]);
+            const projectService = new server.ProjectService(host, nullLogger, nullCancellationToken, /*useSingleInferredProject*/ false, /*typingsInstaller*/ undefined);
+
+            projectService.openClientFile(file1.path);
+            checkNumberOfProjects(projectService, { configuredProjects: 1 });
+            checkProjectActualFiles(projectService.configuredProjects[0], [file1.path]);
+
+            host.reloadFS([file1, file2, configFile]);
+
+            host.triggerDirectoryWatcherCallback(getDirectoryPath(file2.path), file2.path);
+            host.checkTimeoutQueueLength(1);
+            host.runQueuedTimeoutCallbacks(); // to execute throttled requests
+
+            checkNumberOfProjects(projectService, { configuredProjects: 1 });
+            checkProjectRootFiles(projectService.configuredProjects[0], [file1.path, file2.path]);
+        });
+
+        it("can correctly update configured project when set of root files has changed (new file in list of files)", () => {
+            const file1 = {
+                path: "/a/b/f1.ts",
+                content: "let x = 1"
+            };
+            const file2 = {
+                path: "/a/b/f2.ts",
+                content: "let y = 1"
+            };
+            const configFile = {
+                path: "/a/b/tsconfig.json",
+                content: JSON.stringify({ compilerOptions: {}, files: ["f1.ts"] })
+            };
+
+            const host = createServerHost([file1, file2, configFile]);
+            const projectService = new server.ProjectService(host, nullLogger, nullCancellationToken, /*useSingleInferredProject*/ false, /*typingsInstaller*/ undefined);
+
+            projectService.openClientFile(file1.path);
+            checkNumberOfProjects(projectService, { configuredProjects: 1 });
+            checkProjectActualFiles(projectService.configuredProjects[0], [file1.path]);
+
+            const modifiedConfigFile = {
+                path: configFile.path,
+                content: JSON.stringify({ compilerOptions: {}, files: ["f1.ts", "f2.ts"] })
+            };
+
+            host.reloadFS([file1, file2, modifiedConfigFile]);
+            host.triggerFileWatcherCallback(configFile.path, /*removed*/ false);
+
+            checkNumberOfProjects(projectService, { configuredProjects: 1 });
+            checkProjectRootFiles(projectService.configuredProjects[0], [file1.path, file2.path]);
+        });
+
+        it("can update configured project when set of root files was not changed", () => {
+            const file1 = {
+                path: "/a/b/f1.ts",
+                content: "let x = 1"
+            };
+            const file2 = {
+                path: "/a/b/f2.ts",
+                content: "let y = 1"
+            };
+            const configFile = {
+                path: "/a/b/tsconfig.json",
+                content: JSON.stringify({ compilerOptions: {}, files: ["f1.ts", "f2.ts"] })
+            };
+
+            const host = createServerHost([file1, file2, configFile]);
+            const projectService = new server.ProjectService(host, nullLogger, nullCancellationToken, /*useSingleInferredProject*/ false, /*typingsInstaller*/ undefined);
+
+            projectService.openClientFile(file1.path);
+            checkNumberOfProjects(projectService, { configuredProjects: 1 });
+            checkProjectActualFiles(projectService.configuredProjects[0], [file1.path, file2.path]);
+
+            const modifiedConfigFile = {
+                path: configFile.path,
+                content: JSON.stringify({ compilerOptions: { outFile: "out.js" }, files: ["f1.ts", "f2.ts"] })
+            };
+
+            host.reloadFS([file1, file2, modifiedConfigFile]);
+            host.triggerFileWatcherCallback(configFile.path, /*removed*/ false);
+
+            checkNumberOfProjects(projectService, { configuredProjects: 1 });
+            checkProjectRootFiles(projectService.configuredProjects[0], [file1.path, file2.path]);
+        });
+
+        it("can correctly update external project when set of root files has changed", () => {
+            const file1 = {
+                path: "/a/b/f1.ts",
+                content: "let x = 1"
+            };
+            const file2 = {
+                path: "/a/b/f2.ts",
+                content: "let y = 1"
+            };
+            const host = createServerHost([file1, file2]);
+            const projectService = new server.ProjectService(host, nullLogger, nullCancellationToken, /*useSingleInferredProject*/ false, /*typingsInstaller*/ undefined);
+
+            projectService.openExternalProject({ projectFileName: "project", options: {}, rootFiles: toExternalFiles([file1.path]) });
+            checkNumberOfProjects(projectService, { externalProjects: 1 });
+            checkProjectActualFiles(projectService.externalProjects[0], [file1.path]);
+
+            projectService.openExternalProject({ projectFileName: "project", options: {}, rootFiles: toExternalFiles([file1.path, file2.path]) });
+            checkNumberOfProjects(projectService, { externalProjects: 1 });
+            checkProjectRootFiles(projectService.externalProjects[0], [file1.path, file2.path]);
+        });
+
+        it("can update external project when set of root files was not changed", () => {
+            const file1 = {
+                path: "/a/b/f1.ts",
+                content: `export * from "m"`
+            };
+            const file2 = {
+                path: "/a/b/f2.ts",
+                content: "export let y = 1"
+            };
+            const file3 = {
+                path: "/a/m.ts",
+                content: "export let y = 1"
+            };
+
+            const host = createServerHost([file1, file2, file3]);
+            const projectService = new server.ProjectService(host, nullLogger, nullCancellationToken, /*useSingleInferredProject*/ false, /*typingsInstaller*/ undefined);
+
+            projectService.openExternalProject({ projectFileName: "project", options: { moduleResolution: ModuleResolutionKind.NodeJs }, rootFiles: toExternalFiles([file1.path, file2.path]) });
+            checkNumberOfProjects(projectService, { externalProjects: 1 });
+            checkProjectRootFiles(projectService.externalProjects[0], [file1.path, file2.path]);
+            checkProjectActualFiles(projectService.externalProjects[0], [file1.path, file2.path]);
+
+            projectService.openExternalProject({ projectFileName: "project", options: { moduleResolution: ModuleResolutionKind.Classic }, rootFiles: toExternalFiles([file1.path, file2.path]) });
+            checkNumberOfProjects(projectService, { externalProjects: 1 });
+            checkProjectRootFiles(projectService.externalProjects[0], [file1.path, file2.path]);
+            checkProjectActualFiles(projectService.externalProjects[0], [file1.path, file2.path, file3.path]);
+        });
+
+        it("config file is deleted", () => {
+            const file1 = {
+                path: "/a/b/f1.ts",
+                content: "let x = 1;"
+            };
+            const file2 = {
+                path: "/a/b/f2.ts",
+                content: "let y = 2;"
+            };
+            const config = {
+                path: "/a/b/tsconfig.json",
+                content: JSON.stringify({ compilerOptions: {} })
+            };
+            const host = createServerHost([file1, file2, config]);
+            const projectService = new server.ProjectService(host, nullLogger, nullCancellationToken, /*useSingleInferredProject*/ false, /*typingsInstaller*/ undefined);
+
+            projectService.openClientFile(file1.path);
+            checkNumberOfProjects(projectService, { configuredProjects: 1 });
+            checkProjectActualFiles(projectService.configuredProjects[0], [file1.path, file2.path]);
+
+            projectService.openClientFile(file2.path);
+            checkNumberOfProjects(projectService, { configuredProjects: 1 });
+            checkProjectActualFiles(projectService.configuredProjects[0], [file1.path, file2.path]);
+
+            host.reloadFS([file1, file2]);
+            host.triggerFileWatcherCallback(config.path, /*removed*/ true);
+
+            checkNumberOfProjects(projectService, { inferredProjects: 2 });
+            checkProjectActualFiles(projectService.inferredProjects[0], [file1.path]);
+            checkProjectActualFiles(projectService.inferredProjects[1], [file2.path]);
+        });
+
+        it("project structure update is deferred if files are not added\removed", () => {
+            const file1 = {
+                path: "/a/b/f1.ts",
+                content: `import {x} from "./f2"`
+            };
+            const file2 = {
+                path: "/a/b/f2.ts",
+                content: "export let x = 1"
+            };
+            const host = createServerHost([file1, file2]);
+            const projectService = new server.ProjectService(host, nullLogger, nullCancellationToken, /*useSingleInferredProject*/ false, /*typingsInstaller*/ undefined);
+
+            projectService.openClientFile(file1.path);
+            projectService.openClientFile(file2.path);
+
+            checkNumberOfProjects(projectService, { inferredProjects: 1 });
+            projectService.applyChangesInOpenFiles(
+                /*openFiles*/ undefined,
+                /*changedFiles*/[{ fileName: file1.path, changes: [{ span: createTextSpan(0, file1.path.length), newText: "let y = 1" }] }],
+                /*closedFiles*/ undefined);
+
+            checkNumberOfProjects(projectService, { inferredProjects: 1 });
+            const changedFiles = projectService.getChangedFiles_TestOnly();
+            assert(changedFiles && changedFiles.length === 1, `expected 1 changed file, got ${JSON.stringify(changedFiles && changedFiles.length || 0)}`);
+
+            projectService.ensureInferredProjectsUpToDate_TestOnly();
+            checkNumberOfProjects(projectService, { inferredProjects: 2 });
+        });
+
+        it("files with mixed content are handled correctly", () => {
+            const file1 = {
+                path: "/a/b/f1.html",
+                content: `<html><script language="javascript">var x = 1;</></html>`
+            };
+            const host = createServerHost([file1]);
+            const projectService = new server.ProjectService(host, nullLogger, nullCancellationToken, /*useSingleInferredProject*/ false, /*typingsInstaller*/ undefined);
+            const projectFileName = "projectFileName";
+            projectService.openExternalProject({ projectFileName, options: {}, rootFiles: [{ fileName: file1.path, scriptKind: ScriptKind.JS, hasMixedContent: true }] });
+
+            checkNumberOfProjects(projectService, { externalProjects: 1 });
+            checkWatchedFiles(host, []);
+
+            const project = projectService.externalProjects[0];
+
+            const scriptInfo = project.getScriptInfo(file1.path);
+            const snap = scriptInfo.snap();
+            const actualText = snap.getText(0, snap.getLength());
+            assert.equal(actualText, "", `expected content to be empty string, got "${actualText}"`);
+
+            projectService.openClientFile(file1.path, `var x = 1;`);
+            project.updateGraph();
+
+            const quickInfo = project.getLanguageService().getQuickInfoAtPosition(file1.path, 4);
+            assert.equal(quickInfo.kind, ScriptElementKind.variableElement);
+
+            projectService.closeClientFile(file1.path);
+
+            const scriptInfo2 = project.getScriptInfo(file1.path);
+            const snap2 = scriptInfo2.snap();
+            const actualText2 = snap2.getText(0, snap.getLength());
+            assert.equal(actualText2, "", `expected content to be empty string, got "${actualText2}"`);
+        });
+
+        it("project settings for inferred projects", () => {
+            const file1 = {
+                path: "/a/b/app.ts",
+                content: `import {x} from "mod"`
+            };
+            const modFile = {
+                path: "/a/mod.ts",
+                content: "export let x: number"
+            };
+            const host = createServerHost([file1, modFile]);
+            const projectService = new server.ProjectService(host, nullLogger, nullCancellationToken, /*useSingleInferredProject*/ false, /*typingsInstaller*/ undefined);
+
+            projectService.openClientFile(file1.path);
+            projectService.openClientFile(modFile.path);
+
+            checkNumberOfProjects(projectService, { inferredProjects: 2 });
+
+            projectService.setCompilerOptionsForInferredProjects({ moduleResolution: ModuleResolutionKind.Classic });
+            checkNumberOfProjects(projectService, { inferredProjects: 1 });
+        });
+
+        it("syntax tree cache handles changes in project settings", () => {
+            const file1 = {
+                path: "/a/b/app.ts",
+                content: "{x: 1}"
+            };
+            const host = createServerHost([file1]);
+            const projectService = new server.ProjectService(host, nullLogger, nullCancellationToken, /*useSingleInferredProject*/ true, /*typingsInstaller*/ undefined);
+            projectService.setCompilerOptionsForInferredProjects({ target: ScriptTarget.ES5, allowJs: false });
+            projectService.openClientFile(file1.path);
+            projectService.inferredProjects[0].getLanguageService(/*ensureSynchronized*/ false).getOutliningSpans(file1.path);
+            projectService.setCompilerOptionsForInferredProjects({ target: ScriptTarget.ES5, allowJs: true });
+            projectService.getScriptInfo(file1.path).editContent(0, 0, " ");
+            projectService.inferredProjects[0].getLanguageService(/*ensureSynchronized*/ false).getOutliningSpans(file1.path);
+            projectService.closeClientFile(file1.path);
+        });
+
+        it("File in multiple projects at opened and closed correctly", () => {
+            const file1 = {
+                path: "/a/b/app.ts",
+                content: "let x = 1;"
+            };
+            const file2 = {
+                path: "/a/c/f.ts",
+                content: `/// <reference path="../b/app.ts"/>`
+            };
+            const tsconfig1 = {
+                path: "/a/c/tsconfig.json",
+                content: "{}"
+            };
+            const tsconfig2 = {
+                path: "/a/b/tsconfig.json",
+                content: "{}"
+            };
+            const host = createServerHost([file1, file2, tsconfig1, tsconfig2]);
+            const projectService = new server.ProjectService(host, nullLogger, nullCancellationToken, /*useSingleInferredProject*/ false, /*typingsInstaller*/ undefined);
+
+            projectService.openClientFile(file2.path);
+            checkNumberOfProjects(projectService, { configuredProjects: 1 });
+            const project1 = projectService.configuredProjects[0];
+            assert.equal(project1.openRefCount, 1, "Open ref count in project1 - 1");
+            assert.equal(project1.getScriptInfo(file2.path).containingProjects.length, 1, "containing projects count");
+
+            projectService.openClientFile(file1.path);
+            checkNumberOfProjects(projectService, { configuredProjects: 2 });
+            assert.equal(project1.openRefCount, 2, "Open ref count in project1 - 2");
+
+            const project2 = projectService.configuredProjects[1];
+            assert.equal(project2.openRefCount, 1, "Open ref count in project2 - 2");
+
+            assert.equal(project1.getScriptInfo(file1.path).containingProjects.length, 2, `${file1.path} containing projects count`);
+            assert.equal(project1.getScriptInfo(file2.path).containingProjects.length, 1, `${file2.path} containing projects count`);
+
+            projectService.closeClientFile(file2.path);
+            checkNumberOfProjects(projectService, { configuredProjects: 2 });
+            assert.equal(project1.openRefCount, 1, "Open ref count in project1 - 3");
+            assert.equal(project2.openRefCount, 1, "Open ref count in project2 - 3");
+
+            projectService.closeClientFile(file1.path);
+            checkNumberOfProjects(projectService, { configuredProjects: 0 });
+        });
+    });
+
+    describe("typings installer", () => {
+        it("configured projects (tsd installed) 1", () => {
+            const file1 = {
+                path: "/a/b/app.js",
+                content: ""
+            };
+            const tsconfig = {
+                path: "/a/b/tsconfig.json",
+                content: JSON.stringify({
+                    compilerOptions: {
+                        allowJs: true
+                    },
+                    typingOptions: {
+                        enableAutoDiscovery: true
+                    }
+                })
+            };
+            const packageJson = {
+                path: "/a/b/package.json",
+                content: JSON.stringify({
+                    name: "test",
+                    dependencies: {
+                        jquery: "^3.1.0"
+                    }
+                })
+            };
+
+            const jquery = {
+                path: "/a/data/jquery/jquery.d.ts",
+                content: "declare const $: { x: number }"
+            };
+
+            const host = createServerHost([file1, tsconfig, packageJson]);
+            class TypingInstaller extends TestTypingsInstaller {
+                cachePath = "/a/data/";
+                constructor(host: server.ServerHost) { 
+                    super(host)
+                }
+            };
+            const installer = new TypingInstaller(host);
+            const projectService = new server.ProjectService(host, nullLogger, nullCancellationToken, /*useSingleInferredProject*/ true, installer);
+            projectService.openClientFile(file1.path);
+
+            checkNumberOfProjects(projectService, { configuredProjects: 1 })
+            const p = projectService.configuredProjects[0];
+            checkProjectActualFiles(p, [ file1.path ]);
+
+            installer.runPostInstallActions(t => {
+                assert.deepEqual(t, ["jquery"]);
+                host.reloadFS([file1, tsconfig, packageJson, jquery]);
+                return ["jquery/jquery.d.ts"];
+            });
+            checkNumberOfProjects(projectService, { configuredProjects: 1 })
+            checkProjectActualFiles(p, [ file1.path, jquery.path ]);
+        });
+    });
 }