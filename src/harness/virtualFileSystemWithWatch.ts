/// <reference path="harness.ts" />

namespace ts.TestFSWithWatch {
    const { content: libFileContent } = Harness.getDefaultLibraryFile(Harness.IO);
    export const libFile: FileOrFolder = {
        path: "/a/lib/lib.d.ts",
        content: libFileContent
    };

    export const safeList = {
        path: <Path>"/safeList.json",
        content: JSON.stringify({
            commander: "commander",
            express: "express",
            jquery: "jquery",
            lodash: "lodash",
            moment: "moment",
            chroma: "chroma-js"
        })
    };

    function getExecutingFilePathFromLibFile(): string {
        return combinePaths(getDirectoryPath(libFile.path), "tsc.js");
    }

    interface TestServerHostCreationParameters {
        useCaseSensitiveFileNames?: boolean;
        executingFilePath?: string;
        currentDirectory?: string;
        newLine?: string;
        useWindowsStylePaths?: boolean;
    }

    export function createWatchedSystem(fileOrFolderList: ReadonlyArray<FileOrFolder>, params?: TestServerHostCreationParameters): TestServerHost {
        if (!params) {
            params = {};
        }
        const host = new TestServerHost(/*withSafelist*/ false,
            params.useCaseSensitiveFileNames !== undefined ? params.useCaseSensitiveFileNames : false,
            params.executingFilePath || getExecutingFilePathFromLibFile(),
            params.currentDirectory || "/",
            fileOrFolderList,
            params.newLine,
            params.useWindowsStylePaths);
        return host;
    }

    export function createServerHost(fileOrFolderList: ReadonlyArray<FileOrFolder>, params?: TestServerHostCreationParameters): TestServerHost {
        if (!params) {
            params = {};
        }
        const host = new TestServerHost(/*withSafelist*/ true,
            params.useCaseSensitiveFileNames !== undefined ? params.useCaseSensitiveFileNames : false,
            params.executingFilePath || getExecutingFilePathFromLibFile(),
            params.currentDirectory || "/",
            fileOrFolderList,
            params.newLine,
            params.useWindowsStylePaths);
        return host;
    }

    export interface FileOrFolder {
        path: string;
        content?: string;
        fileSize?: number;
    }

    interface FSEntry {
        path: Path;
        fullPath: string;
    }

    interface File extends FSEntry {
        content: string;
        fileSize?: number;
    }

    interface Folder extends FSEntry {
        entries: FSEntry[];
    }

    function isFolder(s: FSEntry): s is Folder {
        return s && isArray((<Folder>s).entries);
    }

    function isFile(s: FSEntry): s is File {
        return s && isString((<File>s).content);
    }

    function invokeWatcherCallbacks<T>(callbacks: T[], invokeCallback: (cb: T) => void): void {
        if (callbacks) {
            // The array copy is made to ensure that even if one of the callback removes the callbacks,
            // we dont miss any callbacks following it
            const cbs = callbacks.slice();
            for (const cb of cbs) {
                invokeCallback(cb);
            }
        }
    }

    function getDiffInKeys<T>(map: Map<T>, expectedKeys: ReadonlyArray<string>) {
        if (map.size === expectedKeys.length) {
            return "";
        }
        const notInActual: string[] = [];
        const duplicates: string[] = [];
        const seen = createMap<true>();
        forEach(expectedKeys, expectedKey => {
            if (seen.has(expectedKey)) {
                duplicates.push(expectedKey);
                return;
            }
            seen.set(expectedKey, true);
            if (!map.has(expectedKey)) {
                notInActual.push(expectedKey);
            }
        });
        const inActualNotExpected: string[] = [];
        map.forEach((_value, key) => {
            if (!seen.has(key)) {
                inActualNotExpected.push(key);
            }
            seen.set(key, true);
        });
        return `\n\nNotInActual: ${notInActual}\nDuplicates: ${duplicates}\nInActualButNotInExpected: ${inActualNotExpected}`;
    }

    export function verifyMapSize(caption: string, map: Map<any>, expectedKeys: ReadonlyArray<string>) {
        assert.equal(map.size, expectedKeys.length, `${caption}: incorrect size of map: Actual keys: ${arrayFrom(map.keys())} Expected: ${expectedKeys}${getDiffInKeys(map, expectedKeys)}`);
    }

    function checkMapKeys(caption: string, map: Map<any>, expectedKeys: ReadonlyArray<string>) {
        verifyMapSize(caption, map, expectedKeys);
        for (const name of expectedKeys) {
            assert.isTrue(map.has(name), `${caption} is expected to contain ${name}, actual keys: ${arrayFrom(map.keys())}`);
        }
    }

    export function checkFileNames(caption: string, actualFileNames: ReadonlyArray<string>, expectedFileNames: string[]) {
        assert.equal(actualFileNames.length, expectedFileNames.length, `${caption}: incorrect actual number of files, expected ${expectedFileNames}, got ${actualFileNames}`);
        for (const f of expectedFileNames) {
            assert.isTrue(contains(actualFileNames, f), `${caption}: expected to find ${f} in ${actualFileNames}`);
        }
    }

    export function checkWatchedFiles(host: TestServerHost, expectedFiles: string[]) {
        checkMapKeys("watchedFiles", host.watchedFiles, expectedFiles);
    }

    export function checkWatchedDirectories(host: TestServerHost, expectedDirectories: string[], recursive = false) {
        checkMapKeys(`watchedDirectories${recursive ? " recursive" : ""}`, recursive ? host.watchedDirectoriesRecursive : host.watchedDirectories, expectedDirectories);
    }

    export function checkOutputContains(host: TestServerHost, expected: ReadonlyArray<string>) {
        const mapExpected = arrayToSet(expected);
        const mapSeen = createMap<true>();
        for (const f of host.getOutput()) {
            assert.isUndefined(mapSeen.get(f), `Already found ${f} in ${JSON.stringify(host.getOutput())}`);
            if (mapExpected.has(f)) {
                mapExpected.delete(f);
                mapSeen.set(f, true);
            }
        }
        assert.equal(mapExpected.size, 0, `Output has missing ${JSON.stringify(flatMapIter(mapExpected.keys(), key => key))} in ${JSON.stringify(host.getOutput())}`);
    }

    export function checkOutputDoesNotContain(host: TestServerHost, expectedToBeAbsent: string[] | ReadonlyArray<string>) {
        const mapExpectedToBeAbsent = arrayToSet(expectedToBeAbsent);
        for (const f of host.getOutput()) {
            assert.isFalse(mapExpectedToBeAbsent.has(f), `Contains ${f} in ${JSON.stringify(host.getOutput())}`);
        }
    }

    class Callbacks {
        private map: TimeOutCallback[] = [];
        private nextId = 1;

        register(cb: (...args: any[]) => void, args: any[]) {
            const timeoutId = this.nextId;
            this.nextId++;
            this.map[timeoutId] = cb.bind(/*this*/ undefined, ...args);
            return timeoutId;
        }

        unregister(id: any) {
            if (typeof id === "number") {
                delete this.map[id];
            }
        }

        count() {
            let n = 0;
            for (const _ in this.map) {
                n++;
            }
            return n;
        }

        invoke() {
            // Note: invoking a callback may result in new callbacks been queued,
            // so do not clear the entire callback list regardless. Only remove the
            // ones we have invoked.
            for (const key in this.map) {
                this.map[key]();
                delete this.map[key];
            }
        }
    }

    type TimeOutCallback = () => any;

    export interface TestFileWatcher {
        cb: FileWatcherCallback;
        fileName: string;
    }

    export interface TestDirectoryWatcher {
        cb: DirectoryWatcherCallback;
        directoryName: string;
    }

    export class TestServerHost implements server.ServerHost, FormatDiagnosticsHost {
        args: string[] = [];

        private readonly output: string[] = [];

        private fs: Map<FSEntry> = createMap<FSEntry>();
        getCanonicalFileName: (s: string) => string;
        private toPath: (f: string) => Path;
        private timeoutCallbacks = new Callbacks();
        private immediateCallbacks = new Callbacks();

        readonly watchedDirectories = createMultiMap<TestDirectoryWatcher>();
        readonly watchedDirectoriesRecursive = createMultiMap<TestDirectoryWatcher>();
        readonly watchedFiles = createMultiMap<TestFileWatcher>();
        private readonly executingFilePath: string;
        private readonly currentDirectory: string;

        constructor(public withSafeList: boolean, public useCaseSensitiveFileNames: boolean, executingFilePath: string, currentDirectory: string, fileOrFolderList: ReadonlyArray<FileOrFolder>, public readonly newLine = "\n", public readonly useWindowsStylePath?: boolean) {
            this.getCanonicalFileName = createGetCanonicalFileName(useCaseSensitiveFileNames);
            this.toPath = s => toPath(s, currentDirectory, this.getCanonicalFileName);
            this.executingFilePath = this.getHostSpecificPath(executingFilePath);
            this.currentDirectory = this.getHostSpecificPath(currentDirectory);
            this.reloadFS(fileOrFolderList);
        }

        getNewLine() {
            return this.newLine;
        }

        toNormalizedAbsolutePath(s: string) {
            return getNormalizedAbsolutePath(s, this.currentDirectory);
        }

        toFullPath(s: string) {
            return this.toPath(this.toNormalizedAbsolutePath(s));
        }

<<<<<<< HEAD
        reloadFS(fileOrFolderList: ReadonlyArray<FileOrFolder>, invokeDirectoryWatcherInsteadOfFileChanged?: boolean) {
=======
        getHostSpecificPath(s: string) {
            if (this.useWindowsStylePath && s.startsWith(directorySeparator)) {
                return "c:/" + s.substring(1);
            }
            return s;
        }

        reloadFS(fileOrFolderList: ReadonlyArray<FileOrFolder>) {
>>>>>>> 314172a9
            const mapNewLeaves = createMap<true>();
            const isNewFs = this.fs.size === 0;
            fileOrFolderList = fileOrFolderList.concat(this.withSafeList ? safeList : []);
            const filesOrFoldersToLoad: ReadonlyArray<FileOrFolder> = !this.useWindowsStylePath ? fileOrFolderList :
                fileOrFolderList.map<FileOrFolder>(f => {
                    const result = clone(f);
                    result.path = this.getHostSpecificPath(f.path);
                    return result;
                });
            for (const fileOrDirectory of filesOrFoldersToLoad) {
                const path = this.toFullPath(fileOrDirectory.path);
                mapNewLeaves.set(path, true);
                // If its a change
                const currentEntry = this.fs.get(path);
                if (currentEntry) {
                    if (isFile(currentEntry)) {
                        if (isString(fileOrDirectory.content)) {
                            // Update file
                            if (currentEntry.content !== fileOrDirectory.content) {
                                currentEntry.content = fileOrDirectory.content;
                                if (invokeDirectoryWatcherInsteadOfFileChanged) {
                                    this.invokeDirectoryWatcher(getDirectoryPath(currentEntry.fullPath), currentEntry.fullPath);
                                }
                                else {
                                    this.invokeFileWatcher(currentEntry.fullPath, FileWatcherEventKind.Changed);
                                }
                            }
                        }
                        else {
                            // TODO: Changing from file => folder
                        }
                    }
                    else {
                        // Folder
                        if (isString(fileOrDirectory.content)) {
                            // TODO: Changing from folder => file
                        }
                        else {
                            // Folder update: Nothing to do.
                        }
                    }
                }
                else {
                    this.ensureFileOrFolder(fileOrDirectory);
                }
            }

            if (!isNewFs) {
                this.fs.forEach((fileOrDirectory, path) => {
                    // If this entry is not from the new file or folder
                    if (!mapNewLeaves.get(path)) {
                        // Leaf entries that arent in new list => remove these
                        if (isFile(fileOrDirectory) || isFolder(fileOrDirectory) && fileOrDirectory.entries.length === 0) {
                            this.removeFileOrFolder(fileOrDirectory, folder => !mapNewLeaves.get(folder.path));
                        }
                    }
                });
            }
        }

        ensureFileOrFolder(fileOrDirectory: FileOrFolder) {
            if (isString(fileOrDirectory.content)) {
                const file = this.toFile(fileOrDirectory);
                Debug.assert(!this.fs.get(file.path));
                const baseFolder = this.ensureFolder(getDirectoryPath(file.fullPath));
                this.addFileOrFolderInFolder(baseFolder, file);
            }
            else {
                const fullPath = getNormalizedAbsolutePath(fileOrDirectory.path, this.currentDirectory);
                this.ensureFolder(fullPath);
            }
        }

        private ensureFolder(fullPath: string): Folder {
            const path = this.toPath(fullPath);
            let folder = this.fs.get(path) as Folder;
            if (!folder) {
                folder = this.toFolder(fullPath);
                const baseFullPath = getDirectoryPath(fullPath);
                if (fullPath !== baseFullPath) {
                    // Add folder in the base folder
                    const baseFolder = this.ensureFolder(baseFullPath);
                    this.addFileOrFolderInFolder(baseFolder, folder);
                }
                else {
                    // root folder
                    Debug.assert(this.fs.size === 0);
                    this.fs.set(path, folder);
                }
            }
            Debug.assert(isFolder(folder));
            return folder;
        }

        private addFileOrFolderInFolder(folder: Folder, fileOrDirectory: File | Folder) {
            folder.entries.push(fileOrDirectory);
            this.fs.set(fileOrDirectory.path, fileOrDirectory);

            if (isFile(fileOrDirectory)) {
                this.invokeFileWatcher(fileOrDirectory.fullPath, FileWatcherEventKind.Created);
            }
            this.invokeDirectoryWatcher(folder.fullPath, fileOrDirectory.fullPath);
        }

        private removeFileOrFolder(fileOrDirectory: File | Folder, isRemovableLeafFolder: (folder: Folder) => boolean) {
            const basePath = getDirectoryPath(fileOrDirectory.path);
            const baseFolder = this.fs.get(basePath) as Folder;
            if (basePath !== fileOrDirectory.path) {
                Debug.assert(!!baseFolder);
                filterMutate(baseFolder.entries, entry => entry !== fileOrDirectory);
            }
            this.fs.delete(fileOrDirectory.path);

            if (isFile(fileOrDirectory)) {
                this.invokeFileWatcher(fileOrDirectory.fullPath, FileWatcherEventKind.Deleted);
            }
            else {
                Debug.assert(fileOrDirectory.entries.length === 0);
                const relativePath = this.getRelativePathToDirectory(fileOrDirectory.fullPath, fileOrDirectory.fullPath);
                // Invoke directory and recursive directory watcher for the folder
                // Here we arent invoking recursive directory watchers for the base folders
                // since that is something we would want to do for both file as well as folder we are deleting
                invokeWatcherCallbacks(this.watchedDirectories.get(fileOrDirectory.path), cb => this.directoryCallback(cb, relativePath));
                invokeWatcherCallbacks(this.watchedDirectoriesRecursive.get(fileOrDirectory.path), cb => this.directoryCallback(cb, relativePath));
            }

            if (basePath !== fileOrDirectory.path) {
                if (baseFolder.entries.length === 0 && isRemovableLeafFolder(baseFolder)) {
                    this.removeFileOrFolder(baseFolder, isRemovableLeafFolder);
                }
                else {
                    this.invokeRecursiveDirectoryWatcher(baseFolder.fullPath, fileOrDirectory.fullPath);
                }
            }
        }

        private invokeFileWatcher(fileFullPath: string, eventKind: FileWatcherEventKind) {
            const callbacks = this.watchedFiles.get(this.toPath(fileFullPath));
            invokeWatcherCallbacks(callbacks, ({ cb, fileName }) => cb(fileName, eventKind));
        }

        private getRelativePathToDirectory(directoryFullPath: string, fileFullPath: string) {
            return getRelativePathToDirectoryOrUrl(directoryFullPath, fileFullPath, this.currentDirectory, this.getCanonicalFileName, /*isAbsolutePathAnUrl*/ false);
        }

        /**
         * This will call the directory watcher for the folderFullPath and recursive directory watchers for this and base folders
         */
        private invokeDirectoryWatcher(folderFullPath: string, fileName: string) {
            const relativePath = this.getRelativePathToDirectory(folderFullPath, fileName);
            invokeWatcherCallbacks(this.watchedDirectories.get(this.toPath(folderFullPath)), cb => this.directoryCallback(cb, relativePath));
            this.invokeRecursiveDirectoryWatcher(folderFullPath, fileName);
        }

        private directoryCallback({ cb, directoryName }: TestDirectoryWatcher, relativePath: string) {
            cb(combinePaths(directoryName, relativePath));
        }

        /**
         * This will call the recursive directory watcher for this directory as well as all the base directories
         */
        private invokeRecursiveDirectoryWatcher(fullPath: string, fileName: string) {
            const relativePath = this.getRelativePathToDirectory(fullPath, fileName);
            invokeWatcherCallbacks(this.watchedDirectoriesRecursive.get(this.toPath(fullPath)), cb => this.directoryCallback(cb, relativePath));
            const basePath = getDirectoryPath(fullPath);
            if (this.getCanonicalFileName(fullPath) !== this.getCanonicalFileName(basePath)) {
                this.invokeRecursiveDirectoryWatcher(basePath, fileName);
            }
        }

        private toFile(fileOrDirectory: FileOrFolder): File {
            const fullPath = getNormalizedAbsolutePath(fileOrDirectory.path, this.currentDirectory);
            return {
                path: this.toPath(fullPath),
                content: fileOrDirectory.content,
                fullPath,
                fileSize: fileOrDirectory.fileSize
            };
        }

        private toFolder(path: string): Folder {
            const fullPath = getNormalizedAbsolutePath(path, this.currentDirectory);
            return {
                path: this.toPath(fullPath),
                entries: [],
                fullPath
            };
        }

        fileExists(s: string) {
            const path = this.toFullPath(s);
            return isFile(this.fs.get(path));
        }

        readFile(s: string) {
            const fsEntry = this.fs.get(this.toFullPath(s));
            return isFile(fsEntry) ? fsEntry.content : undefined;
        }

        getFileSize(s: string) {
            const path = this.toFullPath(s);
            const entry = this.fs.get(path);
            if (isFile(entry)) {
                return entry.fileSize ? entry.fileSize : entry.content.length;
            }
            return undefined;
        }

        directoryExists(s: string) {
            const path = this.toFullPath(s);
            return isFolder(this.fs.get(path));
        }

        getDirectories(s: string) {
            const path = this.toFullPath(s);
            const folder = this.fs.get(path);
            if (isFolder(folder)) {
                return mapDefined(folder.entries, entry => isFolder(entry) ? getBaseFileName(entry.fullPath) : undefined);
            }
            Debug.fail(folder ? "getDirectories called on file" : "getDirectories called on missing folder");
            return [];
        }

        readDirectory(path: string, extensions?: ReadonlyArray<string>, exclude?: ReadonlyArray<string>, include?: ReadonlyArray<string>, depth?: number): string[] {
            return ts.matchFiles(this.toNormalizedAbsolutePath(path), extensions, exclude, include, this.useCaseSensitiveFileNames, this.getCurrentDirectory(), depth, (dir) => {
                const directories: string[] = [];
                const files: string[] = [];
                const dirEntry = this.fs.get(this.toPath(dir));
                if (isFolder(dirEntry)) {
                    dirEntry.entries.forEach((entry) => {
                        if (isFolder(entry)) {
                            directories.push(getBaseFileName(entry.fullPath));
                        }
                        else if (isFile(entry)) {
                            files.push(getBaseFileName(entry.fullPath));
                        }
                        else {
                            Debug.fail("Unknown entry");
                        }
                    });
                }
                return { directories, files };
            });
        }

        watchDirectory(directoryName: string, cb: DirectoryWatcherCallback, recursive: boolean): FileWatcher {
            const path = this.toFullPath(directoryName);
            const map = recursive ? this.watchedDirectoriesRecursive : this.watchedDirectories;
            const callback: TestDirectoryWatcher = {
                cb,
                directoryName
            };
            map.add(path, callback);
            return {
                close: () => map.remove(path, callback)
            };
        }

        createHash(s: string): string {
            return Harness.mockHash(s);
        }

        watchFile(fileName: string, cb: FileWatcherCallback) {
            const path = this.toFullPath(fileName);
            const callback: TestFileWatcher = { fileName, cb };
            this.watchedFiles.add(path, callback);
            return { close: () => this.watchedFiles.remove(path, callback) };
        }

        // TOOD: record and invoke callbacks to simulate timer events
        setTimeout(callback: TimeOutCallback, _time: number, ...args: any[]) {
            return this.timeoutCallbacks.register(callback, args);
        }

        clearTimeout(timeoutId: any): void {
            this.timeoutCallbacks.unregister(timeoutId);
        }

        checkTimeoutQueueLengthAndRun(expected: number) {
            this.checkTimeoutQueueLength(expected);
            this.runQueuedTimeoutCallbacks();
        }

        checkTimeoutQueueLength(expected: number) {
            const callbacksCount = this.timeoutCallbacks.count();
            assert.equal(callbacksCount, expected, `expected ${expected} timeout callbacks queued but found ${callbacksCount}.`);
        }

        runQueuedTimeoutCallbacks() {
            try {
                this.timeoutCallbacks.invoke();
            }
            catch (e) {
                if (e.message === this.existMessage) {
                    return;
                }
                throw e;
            }
        }

        runQueuedImmediateCallbacks() {
            this.immediateCallbacks.invoke();
        }

        setImmediate(callback: TimeOutCallback, _time: number, ...args: any[]) {
            return this.immediateCallbacks.register(callback, args);
        }

        clearImmediate(timeoutId: any): void {
            this.immediateCallbacks.unregister(timeoutId);
        }

        createDirectory(directoryName: string): void {
            const folder = this.toFolder(directoryName);

            // base folder has to be present
            const base = getDirectoryPath(folder.path);
            const baseFolder = this.fs.get(base) as Folder;
            Debug.assert(isFolder(baseFolder));

            Debug.assert(!this.fs.get(folder.path));
            this.addFileOrFolderInFolder(baseFolder, folder);
        }

        writeFile(path: string, content: string): void {
            const file = this.toFile({ path, content });

            // base folder has to be present
            const base = getDirectoryPath(file.path);
            const folder = this.fs.get(base) as Folder;
            Debug.assert(isFolder(folder));

            this.addFileOrFolderInFolder(folder, file);
        }

        write(message: string) {
            this.output.push(message);
        }

        getOutput(): ReadonlyArray<string> {
            return this.output;
        }

        clearOutput() {
            clear(this.output);
        }

        readonly existMessage = "System Exit";
        exitCode: number;
        readonly resolvePath = (s: string) => s;
        readonly getExecutingFilePath = () => this.executingFilePath;
        readonly getCurrentDirectory = () => this.currentDirectory;
        exit(exitCode?: number) {
            this.exitCode = exitCode;
            throw new Error(this.existMessage);
        }
        readonly getEnvironmentVariable = notImplemented;
    }
}
<|MERGE_RESOLUTION|>--- conflicted
+++ resolved
@@ -1,629 +1,625 @@
-/// <reference path="harness.ts" />
-
-namespace ts.TestFSWithWatch {
-    const { content: libFileContent } = Harness.getDefaultLibraryFile(Harness.IO);
-    export const libFile: FileOrFolder = {
-        path: "/a/lib/lib.d.ts",
-        content: libFileContent
-    };
-
-    export const safeList = {
-        path: <Path>"/safeList.json",
-        content: JSON.stringify({
-            commander: "commander",
-            express: "express",
-            jquery: "jquery",
-            lodash: "lodash",
-            moment: "moment",
-            chroma: "chroma-js"
-        })
-    };
-
-    function getExecutingFilePathFromLibFile(): string {
-        return combinePaths(getDirectoryPath(libFile.path), "tsc.js");
-    }
-
-    interface TestServerHostCreationParameters {
-        useCaseSensitiveFileNames?: boolean;
-        executingFilePath?: string;
-        currentDirectory?: string;
-        newLine?: string;
-        useWindowsStylePaths?: boolean;
-    }
-
-    export function createWatchedSystem(fileOrFolderList: ReadonlyArray<FileOrFolder>, params?: TestServerHostCreationParameters): TestServerHost {
-        if (!params) {
-            params = {};
-        }
-        const host = new TestServerHost(/*withSafelist*/ false,
-            params.useCaseSensitiveFileNames !== undefined ? params.useCaseSensitiveFileNames : false,
-            params.executingFilePath || getExecutingFilePathFromLibFile(),
-            params.currentDirectory || "/",
-            fileOrFolderList,
-            params.newLine,
-            params.useWindowsStylePaths);
-        return host;
-    }
-
-    export function createServerHost(fileOrFolderList: ReadonlyArray<FileOrFolder>, params?: TestServerHostCreationParameters): TestServerHost {
-        if (!params) {
-            params = {};
-        }
-        const host = new TestServerHost(/*withSafelist*/ true,
-            params.useCaseSensitiveFileNames !== undefined ? params.useCaseSensitiveFileNames : false,
-            params.executingFilePath || getExecutingFilePathFromLibFile(),
-            params.currentDirectory || "/",
-            fileOrFolderList,
-            params.newLine,
-            params.useWindowsStylePaths);
-        return host;
-    }
-
-    export interface FileOrFolder {
-        path: string;
-        content?: string;
-        fileSize?: number;
-    }
-
-    interface FSEntry {
-        path: Path;
-        fullPath: string;
-    }
-
-    interface File extends FSEntry {
-        content: string;
-        fileSize?: number;
-    }
-
-    interface Folder extends FSEntry {
-        entries: FSEntry[];
-    }
-
-    function isFolder(s: FSEntry): s is Folder {
-        return s && isArray((<Folder>s).entries);
-    }
-
-    function isFile(s: FSEntry): s is File {
-        return s && isString((<File>s).content);
-    }
-
-    function invokeWatcherCallbacks<T>(callbacks: T[], invokeCallback: (cb: T) => void): void {
-        if (callbacks) {
-            // The array copy is made to ensure that even if one of the callback removes the callbacks,
-            // we dont miss any callbacks following it
-            const cbs = callbacks.slice();
-            for (const cb of cbs) {
-                invokeCallback(cb);
-            }
-        }
-    }
-
-    function getDiffInKeys<T>(map: Map<T>, expectedKeys: ReadonlyArray<string>) {
-        if (map.size === expectedKeys.length) {
-            return "";
-        }
-        const notInActual: string[] = [];
-        const duplicates: string[] = [];
-        const seen = createMap<true>();
-        forEach(expectedKeys, expectedKey => {
-            if (seen.has(expectedKey)) {
-                duplicates.push(expectedKey);
-                return;
-            }
-            seen.set(expectedKey, true);
-            if (!map.has(expectedKey)) {
-                notInActual.push(expectedKey);
-            }
-        });
-        const inActualNotExpected: string[] = [];
-        map.forEach((_value, key) => {
-            if (!seen.has(key)) {
-                inActualNotExpected.push(key);
-            }
-            seen.set(key, true);
-        });
-        return `\n\nNotInActual: ${notInActual}\nDuplicates: ${duplicates}\nInActualButNotInExpected: ${inActualNotExpected}`;
-    }
-
-    export function verifyMapSize(caption: string, map: Map<any>, expectedKeys: ReadonlyArray<string>) {
-        assert.equal(map.size, expectedKeys.length, `${caption}: incorrect size of map: Actual keys: ${arrayFrom(map.keys())} Expected: ${expectedKeys}${getDiffInKeys(map, expectedKeys)}`);
-    }
-
-    function checkMapKeys(caption: string, map: Map<any>, expectedKeys: ReadonlyArray<string>) {
-        verifyMapSize(caption, map, expectedKeys);
-        for (const name of expectedKeys) {
-            assert.isTrue(map.has(name), `${caption} is expected to contain ${name}, actual keys: ${arrayFrom(map.keys())}`);
-        }
-    }
-
-    export function checkFileNames(caption: string, actualFileNames: ReadonlyArray<string>, expectedFileNames: string[]) {
-        assert.equal(actualFileNames.length, expectedFileNames.length, `${caption}: incorrect actual number of files, expected ${expectedFileNames}, got ${actualFileNames}`);
-        for (const f of expectedFileNames) {
-            assert.isTrue(contains(actualFileNames, f), `${caption}: expected to find ${f} in ${actualFileNames}`);
-        }
-    }
-
-    export function checkWatchedFiles(host: TestServerHost, expectedFiles: string[]) {
-        checkMapKeys("watchedFiles", host.watchedFiles, expectedFiles);
-    }
-
-    export function checkWatchedDirectories(host: TestServerHost, expectedDirectories: string[], recursive = false) {
-        checkMapKeys(`watchedDirectories${recursive ? " recursive" : ""}`, recursive ? host.watchedDirectoriesRecursive : host.watchedDirectories, expectedDirectories);
-    }
-
-    export function checkOutputContains(host: TestServerHost, expected: ReadonlyArray<string>) {
-        const mapExpected = arrayToSet(expected);
-        const mapSeen = createMap<true>();
-        for (const f of host.getOutput()) {
-            assert.isUndefined(mapSeen.get(f), `Already found ${f} in ${JSON.stringify(host.getOutput())}`);
-            if (mapExpected.has(f)) {
-                mapExpected.delete(f);
-                mapSeen.set(f, true);
-            }
-        }
-        assert.equal(mapExpected.size, 0, `Output has missing ${JSON.stringify(flatMapIter(mapExpected.keys(), key => key))} in ${JSON.stringify(host.getOutput())}`);
-    }
-
-    export function checkOutputDoesNotContain(host: TestServerHost, expectedToBeAbsent: string[] | ReadonlyArray<string>) {
-        const mapExpectedToBeAbsent = arrayToSet(expectedToBeAbsent);
-        for (const f of host.getOutput()) {
-            assert.isFalse(mapExpectedToBeAbsent.has(f), `Contains ${f} in ${JSON.stringify(host.getOutput())}`);
-        }
-    }
-
-    class Callbacks {
-        private map: TimeOutCallback[] = [];
-        private nextId = 1;
-
-        register(cb: (...args: any[]) => void, args: any[]) {
-            const timeoutId = this.nextId;
-            this.nextId++;
-            this.map[timeoutId] = cb.bind(/*this*/ undefined, ...args);
-            return timeoutId;
-        }
-
-        unregister(id: any) {
-            if (typeof id === "number") {
-                delete this.map[id];
-            }
-        }
-
-        count() {
-            let n = 0;
-            for (const _ in this.map) {
-                n++;
-            }
-            return n;
-        }
-
-        invoke() {
-            // Note: invoking a callback may result in new callbacks been queued,
-            // so do not clear the entire callback list regardless. Only remove the
-            // ones we have invoked.
-            for (const key in this.map) {
-                this.map[key]();
-                delete this.map[key];
-            }
-        }
-    }
-
-    type TimeOutCallback = () => any;
-
-    export interface TestFileWatcher {
-        cb: FileWatcherCallback;
-        fileName: string;
-    }
-
-    export interface TestDirectoryWatcher {
-        cb: DirectoryWatcherCallback;
-        directoryName: string;
-    }
-
-    export class TestServerHost implements server.ServerHost, FormatDiagnosticsHost {
-        args: string[] = [];
-
-        private readonly output: string[] = [];
-
-        private fs: Map<FSEntry> = createMap<FSEntry>();
-        getCanonicalFileName: (s: string) => string;
-        private toPath: (f: string) => Path;
-        private timeoutCallbacks = new Callbacks();
-        private immediateCallbacks = new Callbacks();
-
-        readonly watchedDirectories = createMultiMap<TestDirectoryWatcher>();
-        readonly watchedDirectoriesRecursive = createMultiMap<TestDirectoryWatcher>();
-        readonly watchedFiles = createMultiMap<TestFileWatcher>();
-        private readonly executingFilePath: string;
-        private readonly currentDirectory: string;
-
-        constructor(public withSafeList: boolean, public useCaseSensitiveFileNames: boolean, executingFilePath: string, currentDirectory: string, fileOrFolderList: ReadonlyArray<FileOrFolder>, public readonly newLine = "\n", public readonly useWindowsStylePath?: boolean) {
-            this.getCanonicalFileName = createGetCanonicalFileName(useCaseSensitiveFileNames);
-            this.toPath = s => toPath(s, currentDirectory, this.getCanonicalFileName);
-            this.executingFilePath = this.getHostSpecificPath(executingFilePath);
-            this.currentDirectory = this.getHostSpecificPath(currentDirectory);
-            this.reloadFS(fileOrFolderList);
-        }
-
-        getNewLine() {
-            return this.newLine;
-        }
-
-        toNormalizedAbsolutePath(s: string) {
-            return getNormalizedAbsolutePath(s, this.currentDirectory);
-        }
-
-        toFullPath(s: string) {
-            return this.toPath(this.toNormalizedAbsolutePath(s));
-        }
-
-<<<<<<< HEAD
-        reloadFS(fileOrFolderList: ReadonlyArray<FileOrFolder>, invokeDirectoryWatcherInsteadOfFileChanged?: boolean) {
-=======
-        getHostSpecificPath(s: string) {
-            if (this.useWindowsStylePath && s.startsWith(directorySeparator)) {
-                return "c:/" + s.substring(1);
-            }
-            return s;
-        }
-
-        reloadFS(fileOrFolderList: ReadonlyArray<FileOrFolder>) {
->>>>>>> 314172a9
-            const mapNewLeaves = createMap<true>();
-            const isNewFs = this.fs.size === 0;
-            fileOrFolderList = fileOrFolderList.concat(this.withSafeList ? safeList : []);
-            const filesOrFoldersToLoad: ReadonlyArray<FileOrFolder> = !this.useWindowsStylePath ? fileOrFolderList :
-                fileOrFolderList.map<FileOrFolder>(f => {
-                    const result = clone(f);
-                    result.path = this.getHostSpecificPath(f.path);
-                    return result;
-                });
-            for (const fileOrDirectory of filesOrFoldersToLoad) {
-                const path = this.toFullPath(fileOrDirectory.path);
-                mapNewLeaves.set(path, true);
-                // If its a change
-                const currentEntry = this.fs.get(path);
-                if (currentEntry) {
-                    if (isFile(currentEntry)) {
-                        if (isString(fileOrDirectory.content)) {
-                            // Update file
-                            if (currentEntry.content !== fileOrDirectory.content) {
-                                currentEntry.content = fileOrDirectory.content;
-                                if (invokeDirectoryWatcherInsteadOfFileChanged) {
-                                    this.invokeDirectoryWatcher(getDirectoryPath(currentEntry.fullPath), currentEntry.fullPath);
-                                }
-                                else {
-                                    this.invokeFileWatcher(currentEntry.fullPath, FileWatcherEventKind.Changed);
-                                }
-                            }
-                        }
-                        else {
-                            // TODO: Changing from file => folder
-                        }
-                    }
-                    else {
-                        // Folder
-                        if (isString(fileOrDirectory.content)) {
-                            // TODO: Changing from folder => file
-                        }
-                        else {
-                            // Folder update: Nothing to do.
-                        }
-                    }
-                }
-                else {
-                    this.ensureFileOrFolder(fileOrDirectory);
-                }
-            }
-
-            if (!isNewFs) {
-                this.fs.forEach((fileOrDirectory, path) => {
-                    // If this entry is not from the new file or folder
-                    if (!mapNewLeaves.get(path)) {
-                        // Leaf entries that arent in new list => remove these
-                        if (isFile(fileOrDirectory) || isFolder(fileOrDirectory) && fileOrDirectory.entries.length === 0) {
-                            this.removeFileOrFolder(fileOrDirectory, folder => !mapNewLeaves.get(folder.path));
-                        }
-                    }
-                });
-            }
-        }
-
-        ensureFileOrFolder(fileOrDirectory: FileOrFolder) {
-            if (isString(fileOrDirectory.content)) {
-                const file = this.toFile(fileOrDirectory);
-                Debug.assert(!this.fs.get(file.path));
-                const baseFolder = this.ensureFolder(getDirectoryPath(file.fullPath));
-                this.addFileOrFolderInFolder(baseFolder, file);
-            }
-            else {
-                const fullPath = getNormalizedAbsolutePath(fileOrDirectory.path, this.currentDirectory);
-                this.ensureFolder(fullPath);
-            }
-        }
-
-        private ensureFolder(fullPath: string): Folder {
-            const path = this.toPath(fullPath);
-            let folder = this.fs.get(path) as Folder;
-            if (!folder) {
-                folder = this.toFolder(fullPath);
-                const baseFullPath = getDirectoryPath(fullPath);
-                if (fullPath !== baseFullPath) {
-                    // Add folder in the base folder
-                    const baseFolder = this.ensureFolder(baseFullPath);
-                    this.addFileOrFolderInFolder(baseFolder, folder);
-                }
-                else {
-                    // root folder
-                    Debug.assert(this.fs.size === 0);
-                    this.fs.set(path, folder);
-                }
-            }
-            Debug.assert(isFolder(folder));
-            return folder;
-        }
-
-        private addFileOrFolderInFolder(folder: Folder, fileOrDirectory: File | Folder) {
-            folder.entries.push(fileOrDirectory);
-            this.fs.set(fileOrDirectory.path, fileOrDirectory);
-
-            if (isFile(fileOrDirectory)) {
-                this.invokeFileWatcher(fileOrDirectory.fullPath, FileWatcherEventKind.Created);
-            }
-            this.invokeDirectoryWatcher(folder.fullPath, fileOrDirectory.fullPath);
-        }
-
-        private removeFileOrFolder(fileOrDirectory: File | Folder, isRemovableLeafFolder: (folder: Folder) => boolean) {
-            const basePath = getDirectoryPath(fileOrDirectory.path);
-            const baseFolder = this.fs.get(basePath) as Folder;
-            if (basePath !== fileOrDirectory.path) {
-                Debug.assert(!!baseFolder);
-                filterMutate(baseFolder.entries, entry => entry !== fileOrDirectory);
-            }
-            this.fs.delete(fileOrDirectory.path);
-
-            if (isFile(fileOrDirectory)) {
-                this.invokeFileWatcher(fileOrDirectory.fullPath, FileWatcherEventKind.Deleted);
-            }
-            else {
-                Debug.assert(fileOrDirectory.entries.length === 0);
-                const relativePath = this.getRelativePathToDirectory(fileOrDirectory.fullPath, fileOrDirectory.fullPath);
-                // Invoke directory and recursive directory watcher for the folder
-                // Here we arent invoking recursive directory watchers for the base folders
-                // since that is something we would want to do for both file as well as folder we are deleting
-                invokeWatcherCallbacks(this.watchedDirectories.get(fileOrDirectory.path), cb => this.directoryCallback(cb, relativePath));
-                invokeWatcherCallbacks(this.watchedDirectoriesRecursive.get(fileOrDirectory.path), cb => this.directoryCallback(cb, relativePath));
-            }
-
-            if (basePath !== fileOrDirectory.path) {
-                if (baseFolder.entries.length === 0 && isRemovableLeafFolder(baseFolder)) {
-                    this.removeFileOrFolder(baseFolder, isRemovableLeafFolder);
-                }
-                else {
-                    this.invokeRecursiveDirectoryWatcher(baseFolder.fullPath, fileOrDirectory.fullPath);
-                }
-            }
-        }
-
-        private invokeFileWatcher(fileFullPath: string, eventKind: FileWatcherEventKind) {
-            const callbacks = this.watchedFiles.get(this.toPath(fileFullPath));
-            invokeWatcherCallbacks(callbacks, ({ cb, fileName }) => cb(fileName, eventKind));
-        }
-
-        private getRelativePathToDirectory(directoryFullPath: string, fileFullPath: string) {
-            return getRelativePathToDirectoryOrUrl(directoryFullPath, fileFullPath, this.currentDirectory, this.getCanonicalFileName, /*isAbsolutePathAnUrl*/ false);
-        }
-
-        /**
-         * This will call the directory watcher for the folderFullPath and recursive directory watchers for this and base folders
-         */
-        private invokeDirectoryWatcher(folderFullPath: string, fileName: string) {
-            const relativePath = this.getRelativePathToDirectory(folderFullPath, fileName);
-            invokeWatcherCallbacks(this.watchedDirectories.get(this.toPath(folderFullPath)), cb => this.directoryCallback(cb, relativePath));
-            this.invokeRecursiveDirectoryWatcher(folderFullPath, fileName);
-        }
-
-        private directoryCallback({ cb, directoryName }: TestDirectoryWatcher, relativePath: string) {
-            cb(combinePaths(directoryName, relativePath));
-        }
-
-        /**
-         * This will call the recursive directory watcher for this directory as well as all the base directories
-         */
-        private invokeRecursiveDirectoryWatcher(fullPath: string, fileName: string) {
-            const relativePath = this.getRelativePathToDirectory(fullPath, fileName);
-            invokeWatcherCallbacks(this.watchedDirectoriesRecursive.get(this.toPath(fullPath)), cb => this.directoryCallback(cb, relativePath));
-            const basePath = getDirectoryPath(fullPath);
-            if (this.getCanonicalFileName(fullPath) !== this.getCanonicalFileName(basePath)) {
-                this.invokeRecursiveDirectoryWatcher(basePath, fileName);
-            }
-        }
-
-        private toFile(fileOrDirectory: FileOrFolder): File {
-            const fullPath = getNormalizedAbsolutePath(fileOrDirectory.path, this.currentDirectory);
-            return {
-                path: this.toPath(fullPath),
-                content: fileOrDirectory.content,
-                fullPath,
-                fileSize: fileOrDirectory.fileSize
-            };
-        }
-
-        private toFolder(path: string): Folder {
-            const fullPath = getNormalizedAbsolutePath(path, this.currentDirectory);
-            return {
-                path: this.toPath(fullPath),
-                entries: [],
-                fullPath
-            };
-        }
-
-        fileExists(s: string) {
-            const path = this.toFullPath(s);
-            return isFile(this.fs.get(path));
-        }
-
-        readFile(s: string) {
-            const fsEntry = this.fs.get(this.toFullPath(s));
-            return isFile(fsEntry) ? fsEntry.content : undefined;
-        }
-
-        getFileSize(s: string) {
-            const path = this.toFullPath(s);
-            const entry = this.fs.get(path);
-            if (isFile(entry)) {
-                return entry.fileSize ? entry.fileSize : entry.content.length;
-            }
-            return undefined;
-        }
-
-        directoryExists(s: string) {
-            const path = this.toFullPath(s);
-            return isFolder(this.fs.get(path));
-        }
-
-        getDirectories(s: string) {
-            const path = this.toFullPath(s);
-            const folder = this.fs.get(path);
-            if (isFolder(folder)) {
-                return mapDefined(folder.entries, entry => isFolder(entry) ? getBaseFileName(entry.fullPath) : undefined);
-            }
-            Debug.fail(folder ? "getDirectories called on file" : "getDirectories called on missing folder");
-            return [];
-        }
-
-        readDirectory(path: string, extensions?: ReadonlyArray<string>, exclude?: ReadonlyArray<string>, include?: ReadonlyArray<string>, depth?: number): string[] {
-            return ts.matchFiles(this.toNormalizedAbsolutePath(path), extensions, exclude, include, this.useCaseSensitiveFileNames, this.getCurrentDirectory(), depth, (dir) => {
-                const directories: string[] = [];
-                const files: string[] = [];
-                const dirEntry = this.fs.get(this.toPath(dir));
-                if (isFolder(dirEntry)) {
-                    dirEntry.entries.forEach((entry) => {
-                        if (isFolder(entry)) {
-                            directories.push(getBaseFileName(entry.fullPath));
-                        }
-                        else if (isFile(entry)) {
-                            files.push(getBaseFileName(entry.fullPath));
-                        }
-                        else {
-                            Debug.fail("Unknown entry");
-                        }
-                    });
-                }
-                return { directories, files };
-            });
-        }
-
-        watchDirectory(directoryName: string, cb: DirectoryWatcherCallback, recursive: boolean): FileWatcher {
-            const path = this.toFullPath(directoryName);
-            const map = recursive ? this.watchedDirectoriesRecursive : this.watchedDirectories;
-            const callback: TestDirectoryWatcher = {
-                cb,
-                directoryName
-            };
-            map.add(path, callback);
-            return {
-                close: () => map.remove(path, callback)
-            };
-        }
-
-        createHash(s: string): string {
-            return Harness.mockHash(s);
-        }
-
-        watchFile(fileName: string, cb: FileWatcherCallback) {
-            const path = this.toFullPath(fileName);
-            const callback: TestFileWatcher = { fileName, cb };
-            this.watchedFiles.add(path, callback);
-            return { close: () => this.watchedFiles.remove(path, callback) };
-        }
-
-        // TOOD: record and invoke callbacks to simulate timer events
-        setTimeout(callback: TimeOutCallback, _time: number, ...args: any[]) {
-            return this.timeoutCallbacks.register(callback, args);
-        }
-
-        clearTimeout(timeoutId: any): void {
-            this.timeoutCallbacks.unregister(timeoutId);
-        }
-
-        checkTimeoutQueueLengthAndRun(expected: number) {
-            this.checkTimeoutQueueLength(expected);
-            this.runQueuedTimeoutCallbacks();
-        }
-
-        checkTimeoutQueueLength(expected: number) {
-            const callbacksCount = this.timeoutCallbacks.count();
-            assert.equal(callbacksCount, expected, `expected ${expected} timeout callbacks queued but found ${callbacksCount}.`);
-        }
-
-        runQueuedTimeoutCallbacks() {
-            try {
-                this.timeoutCallbacks.invoke();
-            }
-            catch (e) {
-                if (e.message === this.existMessage) {
-                    return;
-                }
-                throw e;
-            }
-        }
-
-        runQueuedImmediateCallbacks() {
-            this.immediateCallbacks.invoke();
-        }
-
-        setImmediate(callback: TimeOutCallback, _time: number, ...args: any[]) {
-            return this.immediateCallbacks.register(callback, args);
-        }
-
-        clearImmediate(timeoutId: any): void {
-            this.immediateCallbacks.unregister(timeoutId);
-        }
-
-        createDirectory(directoryName: string): void {
-            const folder = this.toFolder(directoryName);
-
-            // base folder has to be present
-            const base = getDirectoryPath(folder.path);
-            const baseFolder = this.fs.get(base) as Folder;
-            Debug.assert(isFolder(baseFolder));
-
-            Debug.assert(!this.fs.get(folder.path));
-            this.addFileOrFolderInFolder(baseFolder, folder);
-        }
-
-        writeFile(path: string, content: string): void {
-            const file = this.toFile({ path, content });
-
-            // base folder has to be present
-            const base = getDirectoryPath(file.path);
-            const folder = this.fs.get(base) as Folder;
-            Debug.assert(isFolder(folder));
-
-            this.addFileOrFolderInFolder(folder, file);
-        }
-
-        write(message: string) {
-            this.output.push(message);
-        }
-
-        getOutput(): ReadonlyArray<string> {
-            return this.output;
-        }
-
-        clearOutput() {
-            clear(this.output);
-        }
-
-        readonly existMessage = "System Exit";
-        exitCode: number;
-        readonly resolvePath = (s: string) => s;
-        readonly getExecutingFilePath = () => this.executingFilePath;
-        readonly getCurrentDirectory = () => this.currentDirectory;
-        exit(exitCode?: number) {
-            this.exitCode = exitCode;
-            throw new Error(this.existMessage);
-        }
-        readonly getEnvironmentVariable = notImplemented;
-    }
-}
+/// <reference path="harness.ts" />
+
+namespace ts.TestFSWithWatch {
+    const { content: libFileContent } = Harness.getDefaultLibraryFile(Harness.IO);
+    export const libFile: FileOrFolder = {
+        path: "/a/lib/lib.d.ts",
+        content: libFileContent
+    };
+
+    export const safeList = {
+        path: <Path>"/safeList.json",
+        content: JSON.stringify({
+            commander: "commander",
+            express: "express",
+            jquery: "jquery",
+            lodash: "lodash",
+            moment: "moment",
+            chroma: "chroma-js"
+        })
+    };
+
+    function getExecutingFilePathFromLibFile(): string {
+        return combinePaths(getDirectoryPath(libFile.path), "tsc.js");
+    }
+
+    interface TestServerHostCreationParameters {
+        useCaseSensitiveFileNames?: boolean;
+        executingFilePath?: string;
+        currentDirectory?: string;
+        newLine?: string;
+        useWindowsStylePaths?: boolean;
+    }
+
+    export function createWatchedSystem(fileOrFolderList: ReadonlyArray<FileOrFolder>, params?: TestServerHostCreationParameters): TestServerHost {
+        if (!params) {
+            params = {};
+        }
+        const host = new TestServerHost(/*withSafelist*/ false,
+            params.useCaseSensitiveFileNames !== undefined ? params.useCaseSensitiveFileNames : false,
+            params.executingFilePath || getExecutingFilePathFromLibFile(),
+            params.currentDirectory || "/",
+            fileOrFolderList,
+            params.newLine,
+            params.useWindowsStylePaths);
+        return host;
+    }
+
+    export function createServerHost(fileOrFolderList: ReadonlyArray<FileOrFolder>, params?: TestServerHostCreationParameters): TestServerHost {
+        if (!params) {
+            params = {};
+        }
+        const host = new TestServerHost(/*withSafelist*/ true,
+            params.useCaseSensitiveFileNames !== undefined ? params.useCaseSensitiveFileNames : false,
+            params.executingFilePath || getExecutingFilePathFromLibFile(),
+            params.currentDirectory || "/",
+            fileOrFolderList,
+            params.newLine,
+            params.useWindowsStylePaths);
+        return host;
+    }
+
+    export interface FileOrFolder {
+        path: string;
+        content?: string;
+        fileSize?: number;
+    }
+
+    interface FSEntry {
+        path: Path;
+        fullPath: string;
+    }
+
+    interface File extends FSEntry {
+        content: string;
+        fileSize?: number;
+    }
+
+    interface Folder extends FSEntry {
+        entries: FSEntry[];
+    }
+
+    function isFolder(s: FSEntry): s is Folder {
+        return s && isArray((<Folder>s).entries);
+    }
+
+    function isFile(s: FSEntry): s is File {
+        return s && isString((<File>s).content);
+    }
+
+    function invokeWatcherCallbacks<T>(callbacks: T[], invokeCallback: (cb: T) => void): void {
+        if (callbacks) {
+            // The array copy is made to ensure that even if one of the callback removes the callbacks,
+            // we dont miss any callbacks following it
+            const cbs = callbacks.slice();
+            for (const cb of cbs) {
+                invokeCallback(cb);
+            }
+        }
+    }
+
+    function getDiffInKeys<T>(map: Map<T>, expectedKeys: ReadonlyArray<string>) {
+        if (map.size === expectedKeys.length) {
+            return "";
+        }
+        const notInActual: string[] = [];
+        const duplicates: string[] = [];
+        const seen = createMap<true>();
+        forEach(expectedKeys, expectedKey => {
+            if (seen.has(expectedKey)) {
+                duplicates.push(expectedKey);
+                return;
+            }
+            seen.set(expectedKey, true);
+            if (!map.has(expectedKey)) {
+                notInActual.push(expectedKey);
+            }
+        });
+        const inActualNotExpected: string[] = [];
+        map.forEach((_value, key) => {
+            if (!seen.has(key)) {
+                inActualNotExpected.push(key);
+            }
+            seen.set(key, true);
+        });
+        return `\n\nNotInActual: ${notInActual}\nDuplicates: ${duplicates}\nInActualButNotInExpected: ${inActualNotExpected}`;
+    }
+
+    export function verifyMapSize(caption: string, map: Map<any>, expectedKeys: ReadonlyArray<string>) {
+        assert.equal(map.size, expectedKeys.length, `${caption}: incorrect size of map: Actual keys: ${arrayFrom(map.keys())} Expected: ${expectedKeys}${getDiffInKeys(map, expectedKeys)}`);
+    }
+
+    function checkMapKeys(caption: string, map: Map<any>, expectedKeys: ReadonlyArray<string>) {
+        verifyMapSize(caption, map, expectedKeys);
+        for (const name of expectedKeys) {
+            assert.isTrue(map.has(name), `${caption} is expected to contain ${name}, actual keys: ${arrayFrom(map.keys())}`);
+        }
+    }
+
+    export function checkFileNames(caption: string, actualFileNames: ReadonlyArray<string>, expectedFileNames: string[]) {
+        assert.equal(actualFileNames.length, expectedFileNames.length, `${caption}: incorrect actual number of files, expected ${expectedFileNames}, got ${actualFileNames}`);
+        for (const f of expectedFileNames) {
+            assert.isTrue(contains(actualFileNames, f), `${caption}: expected to find ${f} in ${actualFileNames}`);
+        }
+    }
+
+    export function checkWatchedFiles(host: TestServerHost, expectedFiles: string[]) {
+        checkMapKeys("watchedFiles", host.watchedFiles, expectedFiles);
+    }
+
+    export function checkWatchedDirectories(host: TestServerHost, expectedDirectories: string[], recursive = false) {
+        checkMapKeys(`watchedDirectories${recursive ? " recursive" : ""}`, recursive ? host.watchedDirectoriesRecursive : host.watchedDirectories, expectedDirectories);
+    }
+
+    export function checkOutputContains(host: TestServerHost, expected: ReadonlyArray<string>) {
+        const mapExpected = arrayToSet(expected);
+        const mapSeen = createMap<true>();
+        for (const f of host.getOutput()) {
+            assert.isUndefined(mapSeen.get(f), `Already found ${f} in ${JSON.stringify(host.getOutput())}`);
+            if (mapExpected.has(f)) {
+                mapExpected.delete(f);
+                mapSeen.set(f, true);
+            }
+        }
+        assert.equal(mapExpected.size, 0, `Output has missing ${JSON.stringify(flatMapIter(mapExpected.keys(), key => key))} in ${JSON.stringify(host.getOutput())}`);
+    }
+
+    export function checkOutputDoesNotContain(host: TestServerHost, expectedToBeAbsent: string[] | ReadonlyArray<string>) {
+        const mapExpectedToBeAbsent = arrayToSet(expectedToBeAbsent);
+        for (const f of host.getOutput()) {
+            assert.isFalse(mapExpectedToBeAbsent.has(f), `Contains ${f} in ${JSON.stringify(host.getOutput())}`);
+        }
+    }
+
+    class Callbacks {
+        private map: TimeOutCallback[] = [];
+        private nextId = 1;
+
+        register(cb: (...args: any[]) => void, args: any[]) {
+            const timeoutId = this.nextId;
+            this.nextId++;
+            this.map[timeoutId] = cb.bind(/*this*/ undefined, ...args);
+            return timeoutId;
+        }
+
+        unregister(id: any) {
+            if (typeof id === "number") {
+                delete this.map[id];
+            }
+        }
+
+        count() {
+            let n = 0;
+            for (const _ in this.map) {
+                n++;
+            }
+            return n;
+        }
+
+        invoke() {
+            // Note: invoking a callback may result in new callbacks been queued,
+            // so do not clear the entire callback list regardless. Only remove the
+            // ones we have invoked.
+            for (const key in this.map) {
+                this.map[key]();
+                delete this.map[key];
+            }
+        }
+    }
+
+    type TimeOutCallback = () => any;
+
+    export interface TestFileWatcher {
+        cb: FileWatcherCallback;
+        fileName: string;
+    }
+
+    export interface TestDirectoryWatcher {
+        cb: DirectoryWatcherCallback;
+        directoryName: string;
+    }
+
+    export class TestServerHost implements server.ServerHost, FormatDiagnosticsHost {
+        args: string[] = [];
+
+        private readonly output: string[] = [];
+
+        private fs: Map<FSEntry> = createMap<FSEntry>();
+        getCanonicalFileName: (s: string) => string;
+        private toPath: (f: string) => Path;
+        private timeoutCallbacks = new Callbacks();
+        private immediateCallbacks = new Callbacks();
+
+        readonly watchedDirectories = createMultiMap<TestDirectoryWatcher>();
+        readonly watchedDirectoriesRecursive = createMultiMap<TestDirectoryWatcher>();
+        readonly watchedFiles = createMultiMap<TestFileWatcher>();
+        private readonly executingFilePath: string;
+        private readonly currentDirectory: string;
+
+        constructor(public withSafeList: boolean, public useCaseSensitiveFileNames: boolean, executingFilePath: string, currentDirectory: string, fileOrFolderList: ReadonlyArray<FileOrFolder>, public readonly newLine = "\n", public readonly useWindowsStylePath?: boolean) {
+            this.getCanonicalFileName = createGetCanonicalFileName(useCaseSensitiveFileNames);
+            this.toPath = s => toPath(s, currentDirectory, this.getCanonicalFileName);
+            this.executingFilePath = this.getHostSpecificPath(executingFilePath);
+            this.currentDirectory = this.getHostSpecificPath(currentDirectory);
+            this.reloadFS(fileOrFolderList);
+        }
+
+        getNewLine() {
+            return this.newLine;
+        }
+
+        toNormalizedAbsolutePath(s: string) {
+            return getNormalizedAbsolutePath(s, this.currentDirectory);
+        }
+
+        toFullPath(s: string) {
+            return this.toPath(this.toNormalizedAbsolutePath(s));
+        }
+
+        getHostSpecificPath(s: string) {
+            if (this.useWindowsStylePath && s.startsWith(directorySeparator)) {
+                return "c:/" + s.substring(1);
+            }
+            return s;
+        }
+
+        reloadFS(fileOrFolderList: ReadonlyArray<FileOrFolder>, invokeDirectoryWatcherInsteadOfFileChanged?: boolean) {
+            const mapNewLeaves = createMap<true>();
+            const isNewFs = this.fs.size === 0;
+            fileOrFolderList = fileOrFolderList.concat(this.withSafeList ? safeList : []);
+            const filesOrFoldersToLoad: ReadonlyArray<FileOrFolder> = !this.useWindowsStylePath ? fileOrFolderList :
+                fileOrFolderList.map<FileOrFolder>(f => {
+                    const result = clone(f);
+                    result.path = this.getHostSpecificPath(f.path);
+                    return result;
+                });
+            for (const fileOrDirectory of filesOrFoldersToLoad) {
+                const path = this.toFullPath(fileOrDirectory.path);
+                mapNewLeaves.set(path, true);
+                // If its a change
+                const currentEntry = this.fs.get(path);
+                if (currentEntry) {
+                    if (isFile(currentEntry)) {
+                        if (isString(fileOrDirectory.content)) {
+                            // Update file
+                            if (currentEntry.content !== fileOrDirectory.content) {
+                                currentEntry.content = fileOrDirectory.content;
+                                if (invokeDirectoryWatcherInsteadOfFileChanged) {
+                                    this.invokeDirectoryWatcher(getDirectoryPath(currentEntry.fullPath), currentEntry.fullPath);
+                                }
+                                else {
+                                    this.invokeFileWatcher(currentEntry.fullPath, FileWatcherEventKind.Changed);
+                                }
+                            }
+                        }
+                        else {
+                            // TODO: Changing from file => folder
+                        }
+                    }
+                    else {
+                        // Folder
+                        if (isString(fileOrDirectory.content)) {
+                            // TODO: Changing from folder => file
+                        }
+                        else {
+                            // Folder update: Nothing to do.
+                        }
+                    }
+                }
+                else {
+                    this.ensureFileOrFolder(fileOrDirectory);
+                }
+            }
+
+            if (!isNewFs) {
+                this.fs.forEach((fileOrDirectory, path) => {
+                    // If this entry is not from the new file or folder
+                    if (!mapNewLeaves.get(path)) {
+                        // Leaf entries that arent in new list => remove these
+                        if (isFile(fileOrDirectory) || isFolder(fileOrDirectory) && fileOrDirectory.entries.length === 0) {
+                            this.removeFileOrFolder(fileOrDirectory, folder => !mapNewLeaves.get(folder.path));
+                        }
+                    }
+                });
+            }
+        }
+
+        ensureFileOrFolder(fileOrDirectory: FileOrFolder) {
+            if (isString(fileOrDirectory.content)) {
+                const file = this.toFile(fileOrDirectory);
+                Debug.assert(!this.fs.get(file.path));
+                const baseFolder = this.ensureFolder(getDirectoryPath(file.fullPath));
+                this.addFileOrFolderInFolder(baseFolder, file);
+            }
+            else {
+                const fullPath = getNormalizedAbsolutePath(fileOrDirectory.path, this.currentDirectory);
+                this.ensureFolder(fullPath);
+            }
+        }
+
+        private ensureFolder(fullPath: string): Folder {
+            const path = this.toPath(fullPath);
+            let folder = this.fs.get(path) as Folder;
+            if (!folder) {
+                folder = this.toFolder(fullPath);
+                const baseFullPath = getDirectoryPath(fullPath);
+                if (fullPath !== baseFullPath) {
+                    // Add folder in the base folder
+                    const baseFolder = this.ensureFolder(baseFullPath);
+                    this.addFileOrFolderInFolder(baseFolder, folder);
+                }
+                else {
+                    // root folder
+                    Debug.assert(this.fs.size === 0);
+                    this.fs.set(path, folder);
+                }
+            }
+            Debug.assert(isFolder(folder));
+            return folder;
+        }
+
+        private addFileOrFolderInFolder(folder: Folder, fileOrDirectory: File | Folder) {
+            folder.entries.push(fileOrDirectory);
+            this.fs.set(fileOrDirectory.path, fileOrDirectory);
+
+            if (isFile(fileOrDirectory)) {
+                this.invokeFileWatcher(fileOrDirectory.fullPath, FileWatcherEventKind.Created);
+            }
+            this.invokeDirectoryWatcher(folder.fullPath, fileOrDirectory.fullPath);
+        }
+
+        private removeFileOrFolder(fileOrDirectory: File | Folder, isRemovableLeafFolder: (folder: Folder) => boolean) {
+            const basePath = getDirectoryPath(fileOrDirectory.path);
+            const baseFolder = this.fs.get(basePath) as Folder;
+            if (basePath !== fileOrDirectory.path) {
+                Debug.assert(!!baseFolder);
+                filterMutate(baseFolder.entries, entry => entry !== fileOrDirectory);
+            }
+            this.fs.delete(fileOrDirectory.path);
+
+            if (isFile(fileOrDirectory)) {
+                this.invokeFileWatcher(fileOrDirectory.fullPath, FileWatcherEventKind.Deleted);
+            }
+            else {
+                Debug.assert(fileOrDirectory.entries.length === 0);
+                const relativePath = this.getRelativePathToDirectory(fileOrDirectory.fullPath, fileOrDirectory.fullPath);
+                // Invoke directory and recursive directory watcher for the folder
+                // Here we arent invoking recursive directory watchers for the base folders
+                // since that is something we would want to do for both file as well as folder we are deleting
+                invokeWatcherCallbacks(this.watchedDirectories.get(fileOrDirectory.path), cb => this.directoryCallback(cb, relativePath));
+                invokeWatcherCallbacks(this.watchedDirectoriesRecursive.get(fileOrDirectory.path), cb => this.directoryCallback(cb, relativePath));
+            }
+
+            if (basePath !== fileOrDirectory.path) {
+                if (baseFolder.entries.length === 0 && isRemovableLeafFolder(baseFolder)) {
+                    this.removeFileOrFolder(baseFolder, isRemovableLeafFolder);
+                }
+                else {
+                    this.invokeRecursiveDirectoryWatcher(baseFolder.fullPath, fileOrDirectory.fullPath);
+                }
+            }
+        }
+
+        private invokeFileWatcher(fileFullPath: string, eventKind: FileWatcherEventKind) {
+            const callbacks = this.watchedFiles.get(this.toPath(fileFullPath));
+            invokeWatcherCallbacks(callbacks, ({ cb, fileName }) => cb(fileName, eventKind));
+        }
+
+        private getRelativePathToDirectory(directoryFullPath: string, fileFullPath: string) {
+            return getRelativePathToDirectoryOrUrl(directoryFullPath, fileFullPath, this.currentDirectory, this.getCanonicalFileName, /*isAbsolutePathAnUrl*/ false);
+        }
+
+        /**
+         * This will call the directory watcher for the folderFullPath and recursive directory watchers for this and base folders
+         */
+        private invokeDirectoryWatcher(folderFullPath: string, fileName: string) {
+            const relativePath = this.getRelativePathToDirectory(folderFullPath, fileName);
+            invokeWatcherCallbacks(this.watchedDirectories.get(this.toPath(folderFullPath)), cb => this.directoryCallback(cb, relativePath));
+            this.invokeRecursiveDirectoryWatcher(folderFullPath, fileName);
+        }
+
+        private directoryCallback({ cb, directoryName }: TestDirectoryWatcher, relativePath: string) {
+            cb(combinePaths(directoryName, relativePath));
+        }
+
+        /**
+         * This will call the recursive directory watcher for this directory as well as all the base directories
+         */
+        private invokeRecursiveDirectoryWatcher(fullPath: string, fileName: string) {
+            const relativePath = this.getRelativePathToDirectory(fullPath, fileName);
+            invokeWatcherCallbacks(this.watchedDirectoriesRecursive.get(this.toPath(fullPath)), cb => this.directoryCallback(cb, relativePath));
+            const basePath = getDirectoryPath(fullPath);
+            if (this.getCanonicalFileName(fullPath) !== this.getCanonicalFileName(basePath)) {
+                this.invokeRecursiveDirectoryWatcher(basePath, fileName);
+            }
+        }
+
+        private toFile(fileOrDirectory: FileOrFolder): File {
+            const fullPath = getNormalizedAbsolutePath(fileOrDirectory.path, this.currentDirectory);
+            return {
+                path: this.toPath(fullPath),
+                content: fileOrDirectory.content,
+                fullPath,
+                fileSize: fileOrDirectory.fileSize
+            };
+        }
+
+        private toFolder(path: string): Folder {
+            const fullPath = getNormalizedAbsolutePath(path, this.currentDirectory);
+            return {
+                path: this.toPath(fullPath),
+                entries: [],
+                fullPath
+            };
+        }
+
+        fileExists(s: string) {
+            const path = this.toFullPath(s);
+            return isFile(this.fs.get(path));
+        }
+
+        readFile(s: string) {
+            const fsEntry = this.fs.get(this.toFullPath(s));
+            return isFile(fsEntry) ? fsEntry.content : undefined;
+        }
+
+        getFileSize(s: string) {
+            const path = this.toFullPath(s);
+            const entry = this.fs.get(path);
+            if (isFile(entry)) {
+                return entry.fileSize ? entry.fileSize : entry.content.length;
+            }
+            return undefined;
+        }
+
+        directoryExists(s: string) {
+            const path = this.toFullPath(s);
+            return isFolder(this.fs.get(path));
+        }
+
+        getDirectories(s: string) {
+            const path = this.toFullPath(s);
+            const folder = this.fs.get(path);
+            if (isFolder(folder)) {
+                return mapDefined(folder.entries, entry => isFolder(entry) ? getBaseFileName(entry.fullPath) : undefined);
+            }
+            Debug.fail(folder ? "getDirectories called on file" : "getDirectories called on missing folder");
+            return [];
+        }
+
+        readDirectory(path: string, extensions?: ReadonlyArray<string>, exclude?: ReadonlyArray<string>, include?: ReadonlyArray<string>, depth?: number): string[] {
+            return ts.matchFiles(this.toNormalizedAbsolutePath(path), extensions, exclude, include, this.useCaseSensitiveFileNames, this.getCurrentDirectory(), depth, (dir) => {
+                const directories: string[] = [];
+                const files: string[] = [];
+                const dirEntry = this.fs.get(this.toPath(dir));
+                if (isFolder(dirEntry)) {
+                    dirEntry.entries.forEach((entry) => {
+                        if (isFolder(entry)) {
+                            directories.push(getBaseFileName(entry.fullPath));
+                        }
+                        else if (isFile(entry)) {
+                            files.push(getBaseFileName(entry.fullPath));
+                        }
+                        else {
+                            Debug.fail("Unknown entry");
+                        }
+                    });
+                }
+                return { directories, files };
+            });
+        }
+
+        watchDirectory(directoryName: string, cb: DirectoryWatcherCallback, recursive: boolean): FileWatcher {
+            const path = this.toFullPath(directoryName);
+            const map = recursive ? this.watchedDirectoriesRecursive : this.watchedDirectories;
+            const callback: TestDirectoryWatcher = {
+                cb,
+                directoryName
+            };
+            map.add(path, callback);
+            return {
+                close: () => map.remove(path, callback)
+            };
+        }
+
+        createHash(s: string): string {
+            return Harness.mockHash(s);
+        }
+
+        watchFile(fileName: string, cb: FileWatcherCallback) {
+            const path = this.toFullPath(fileName);
+            const callback: TestFileWatcher = { fileName, cb };
+            this.watchedFiles.add(path, callback);
+            return { close: () => this.watchedFiles.remove(path, callback) };
+        }
+
+        // TOOD: record and invoke callbacks to simulate timer events
+        setTimeout(callback: TimeOutCallback, _time: number, ...args: any[]) {
+            return this.timeoutCallbacks.register(callback, args);
+        }
+
+        clearTimeout(timeoutId: any): void {
+            this.timeoutCallbacks.unregister(timeoutId);
+        }
+
+        checkTimeoutQueueLengthAndRun(expected: number) {
+            this.checkTimeoutQueueLength(expected);
+            this.runQueuedTimeoutCallbacks();
+        }
+
+        checkTimeoutQueueLength(expected: number) {
+            const callbacksCount = this.timeoutCallbacks.count();
+            assert.equal(callbacksCount, expected, `expected ${expected} timeout callbacks queued but found ${callbacksCount}.`);
+        }
+
+        runQueuedTimeoutCallbacks() {
+            try {
+                this.timeoutCallbacks.invoke();
+            }
+            catch (e) {
+                if (e.message === this.existMessage) {
+                    return;
+                }
+                throw e;
+            }
+        }
+
+        runQueuedImmediateCallbacks() {
+            this.immediateCallbacks.invoke();
+        }
+
+        setImmediate(callback: TimeOutCallback, _time: number, ...args: any[]) {
+            return this.immediateCallbacks.register(callback, args);
+        }
+
+        clearImmediate(timeoutId: any): void {
+            this.immediateCallbacks.unregister(timeoutId);
+        }
+
+        createDirectory(directoryName: string): void {
+            const folder = this.toFolder(directoryName);
+
+            // base folder has to be present
+            const base = getDirectoryPath(folder.path);
+            const baseFolder = this.fs.get(base) as Folder;
+            Debug.assert(isFolder(baseFolder));
+
+            Debug.assert(!this.fs.get(folder.path));
+            this.addFileOrFolderInFolder(baseFolder, folder);
+        }
+
+        writeFile(path: string, content: string): void {
+            const file = this.toFile({ path, content });
+
+            // base folder has to be present
+            const base = getDirectoryPath(file.path);
+            const folder = this.fs.get(base) as Folder;
+            Debug.assert(isFolder(folder));
+
+            this.addFileOrFolderInFolder(folder, file);
+        }
+
+        write(message: string) {
+            this.output.push(message);
+        }
+
+        getOutput(): ReadonlyArray<string> {
+            return this.output;
+        }
+
+        clearOutput() {
+            clear(this.output);
+        }
+
+        readonly existMessage = "System Exit";
+        exitCode: number;
+        readonly resolvePath = (s: string) => s;
+        readonly getExecutingFilePath = () => this.executingFilePath;
+        readonly getCurrentDirectory = () => this.currentDirectory;
+        exit(exitCode?: number) {
+            this.exitCode = exitCode;
+            throw new Error(this.existMessage);
+        }
+        readonly getEnvironmentVariable = notImplemented;
+    }
+}